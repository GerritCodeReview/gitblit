<<<<<<< HEAD
#
# Git Servlet Settings
#

# Base folder for repositories.
# This folder may contain bare and non-bare repositories but Gitblit will only
# allow you to push to bare repositories.
# Use forward slashes even on Windows!!
# e.g. c:/gitrepos
#
# SINCE 0.5.0
# RESTART REQUIRED
git.repositoriesFolder = git

# Build the available repository list at startup and cache this list for reuse.
# This reduces disk io when presenting the repositories page, responding to rpcs,
# etc, but it means that  Gitblit will not automatically identify repositories
# added or deleted by external tools.
#
# For this case you can use curl, wget, etc to issue an rpc request to clear the
# cache (e.g. https://localhost/rpc?req=CLEAR_REPOSITORY_CACHE)
#
# SINCE 1.1.0
git.cacheRepositoryList = true

# Search the repositories folder subfolders for other repositories.
# Repositories MAY NOT be nested (i.e. one repository within another)
# but they may be grouped together in subfolders.
# e.g. c:/gitrepos/libraries/mylibrary.git
#      c:/gitrepos/libraries/myotherlibrary.git
#
# SINCE 0.5.0
git.searchRepositoriesSubfolders = true

# Maximum number of folders to recurse into when searching for repositories.
# The default value, -1, disables depth limits.
#
# SINCE 1.1.0
git.searchRecursionDepth = -1

# List of regex exclusion patterns to match against folders found in
# *git.repositoriesFolder*.
# Use forward slashes even on Windows!!
# e.g. test/jgit\.git
#
# SPACE-DELIMITED
# CASE-SENSITIVE
# SINCE 1.1.0
git.searchExclusions =

# List of regex url patterns for extracting a repository name when locating
# submodules.
#   e.g. git.submoduleUrlPatterns = .*?://github.com/(.*) will extract
#   *gitblit/gitblit.git* from *git://github.com/gitblit/gitblit.git*
# If no matches are found then the submodule repository name is assumed to be
# whatever trails the last / character. (e.g. gitblit.git).
#
# SPACE-DELIMITED
# CASE-SENSITIVE
# SINCE 1.1.0
git.submoduleUrlPatterns = .*?://github.com/(.*)

# Allow push/pull over http/https with JGit servlet.
# If you do NOT want to allow Git clients to clone/push to Gitblit set this
# to false.  You might want to do this if you are only using ssh:// or git://.
# If you set this false, consider changing the *web.otherUrls* setting to
# indicate your clone/push urls.
#
# SINCE 0.5.0
git.enableGitServlet = true

# If you want to restrict all git servlet access to those with valid X509 client
# certificates then set this value to true.
#
# SINCE 1.2.0
git.requiresClientCertificate = false

# Enforce date checks on client certificates to ensure that they are not being
# used prematurely and that they have not expired.
#
# SINCE 1.2.0
git.enforceCertificateValidity = true

# List of OIDs to extract from a client certificate DN to map a certificate to
# an account username.
#
# e.g. git.certificateUsernameOIDs = CN
# e.g. git.certificateUsernameOIDs = FirstName LastName
#
# SPACE-DELIMITED
# SINCE 1.2.0
git.certificateUsernameOIDs = CN

# Only serve/display bare repositories.
# If there are non-bare repositories in git.repositoriesFolder and this setting
# is true, they will be excluded from the ui.
#
# SINCE 0.9.0
git.onlyAccessBareRepositories = false

# Allow an authenticated user to create a destination repository on a push if
# the repository does not already exist.
#
# Administrator accounts can create a repository in any project.
# These repositories are created with the default access restriction and authorization
# control values.  The pushing account is set as the owner.
#
# Non-administrator accounts with the CREATE role may create personal repositories.
# These repositories are created as VIEW restricted for NAMED users.
# The pushing account is set as the owner.
#
# SINCE 1.2.0
git.allowCreateOnPush = true

# The default access restriction for new repositories.
# Valid values are NONE, PUSH, CLONE, VIEW
#  NONE = anonymous view, clone, & push
#  PUSH = anonymous view & clone and authenticated push
#  CLONE = anonymous view, authenticated clone & push
#  VIEW = authenticated view, clone, & push
#
# SINCE 1.0.0
git.defaultAccessRestriction = NONE

# The default authorization control for new repositories.
# Valid values are AUTHENTICATED and NAMED
#  AUTHENTICATED = any authenticated user is granted restricted access
#  NAMED = only named users/teams are granted restricted access
#
# SINCE 1.1.0
git.defaultAuthorizationControl = NAMED

# Enable JGit-based garbage collection. (!!EXPERIMENTAL!!)
#
# USE AT YOUR OWN RISK!
#
# If enabled, the garbage collection executor scans all repositories once a day
# at the hour of your choosing.  The GC executor will take each repository "offline",
# one-at-a-time, to check if the repository satisfies it's GC trigger requirements.
#
# While the repository is offline it will be inaccessible from the web UI or from
# any of the other services (git, rpc, rss, etc).
#
# Gitblit's GC Executor MAY NOT PLAY NICE with the other Git kids on the block,
# especially on Windows systems, so if you are using other tools please coordinate
# their usage with your GC Executor schedule or do not use this feature.
#
# The GC algorithm complex and the JGit team advises caution when using their
# young implementation of GC.
#
# http://wiki.eclipse.org/EGit/New_and_Noteworthy/2.1#Garbage_Collector_and_Repository_Storage_Statistics
#
# EXPERIMENTAL
# SINCE 1.2.0
# RESTART REQUIRED
git.enableGarbageCollection = false

# Hour of the day for the GC Executor to scan repositories.
# This value is in 24-hour time.
#
# SINCE 1.2.0
git.garbageCollectionHour = 0

# The default minimum total filesize of loose objects to trigger early garbage
# collection.
#
# You may specify a custom threshold for a repository in the repository's settings.
# Common unit suffixes of k, m, or g are supported.
#
# SINCE 1.2.0
git.defaultGarbageCollectionThreshold = 500k

# The default period, in days, between GCs for a repository.  If the total filesize
# of the loose object exceeds *git.garbageCollectionThreshold* or the repository's
# custom threshold, this period will be short-circuited.
#
# e.g. if a repository collects 100KB of loose objects every day with a 500KB
# threshold and a period of 7 days, it will take 5 days for the loose objects to
# be collected, packed, and pruned.
#
# OR
#
# if a repository collects 10KB of loose objects every day with a 500KB threshold
# and a period of 7 days, it will take the full 7 days for the loose objects to be
# collected, packed, and pruned.
#
# You may specify a custom period for a repository in the repository's settings.
#
# The minimum value is 1 day since the GC Executor only runs once a day.
#
# SINCE 1.2.0
git.defaultGarbageCollectionPeriod = 7

# Number of bytes of a pack file to load into memory in a single read operation.
# This is the "page size" of the JGit buffer cache, used for all pack access
# operations. All disk IO occurs as single window reads. Setting this too large
# may cause the process to load more data than is required; setting this too small
# may increase the frequency of read() system calls.
#
# Default on JGit is 8 KiB on all platforms.
#
# Common unit suffixes of k, m, or g are supported.
# Documentation courtesy of the Gerrit project.
#
# SINCE 1.0.0
# RESTART REQUIRED
git.packedGitWindowSize = 8k

# Maximum number of bytes to load and cache in memory from pack files. If JGit
# needs to access more than this many bytes it will unload less frequently used
# windows to reclaim memory space within the process. As this buffer must be shared
# with the rest of the JVM heap, it should be a fraction of the total memory available.
#
# The JGit team recommends setting this value larger than the size of your biggest
# repository. This ensures you can serve most requests from memory.
#
# Default on JGit is 10 MiB on all platforms.
#
# Common unit suffixes of k, m, or g are supported.
# Documentation courtesy of the Gerrit project.
#
# SINCE 1.0.0
# RESTART REQUIRED
git.packedGitLimit = 10m

# Maximum number of bytes to reserve for caching base objects that multiple deltafied
# objects reference. By storing the entire decompressed base object in a cache Git
# is able to avoid unpacking and decompressing frequently used base objects multiple times.
#
# Default on JGit is 10 MiB on all platforms. You probably do not need to adjust
# this value.
#
# Common unit suffixes of k, m, or g are supported.
# Documentation courtesy of the Gerrit project.
#
# SINCE 1.0.0
# RESTART REQUIRED
git.deltaBaseCacheLimit = 10m

# Maximum number of pack files to have open at once. A pack file must be opened
# in order for any of its data to be available in a cached window.
#
# If you increase this to a larger setting you may need to also adjust the ulimit
# on file descriptors for the host JVM, as Gitblit needs additional file descriptors
# available for network sockets and other repository data manipulation.
#
# Default on JGit is 128 file descriptors on all platforms.
# Documentation courtesy of the Gerrit project.
#
# SINCE 1.0.0
# RESTART REQUIRED
git.packedGitOpenFiles = 128

# Largest object size, in bytes, that JGit will allocate as a contiguous byte
# array. Any file revision larger than this threshold will have to be streamed,
# typically requiring the use of temporary files under $GIT_DIR/objects to implement
# psuedo-random access during delta decompression.
#
# Servers with very high traffic should set this to be larger than the size of
# their common big files. For example a server managing the Android platform
# typically has to deal with ~10-12 MiB XML files, so 15 m would be a reasonable
# setting in that environment. Setting this too high may cause the JVM to run out
# of heap space when handling very big binary files, such as device firmware or
# CD-ROM ISO images. Make sure to adjust your JVM heap accordingly.
#
# Default is 50 MiB on all platforms.
#
# Common unit suffixes of k, m, or g are supported.
# Documentation courtesy of the Gerrit project.
#
# SINCE 1.0.0
# RESTART REQUIRED
git.streamFileThreshold = 50m

# When true, JGit will use mmap() rather than malloc()+read() to load data from
# pack files.  The use of mmap can be problematic on some JVMs as the garbage
# collector must deduce that a memory mapped segment is no longer in use before
# a call to munmap() can be made by the JVM native code.
#
# In server applications (such as Gitblit) that need to access many pack files,
# setting this to true risks artificially running out of virtual address space,
# as the garbage collector cannot reclaim unused mapped spaces fast enough.
#
# Default on JGit is false. Although potentially slower, it yields much more
# predictable behavior.
# Documentation courtesy of the Gerrit project.
#
# SINCE 1.0.0
# RESTART REQUIRED
git.packedGitMmap = false

#
# Groovy Integration
#

# Location of Groovy scripts to use for Pre and Post receive hooks.
# Use forward slashes even on Windows!!
# e.g. c:/groovy
#
# RESTART REQUIRED
# SINCE 0.8.0
groovy.scriptsFolder = groovy

# Specify the directory Grape uses for downloading libraries.
# http://groovy.codehaus.org/Grape
#
# RESTART REQUIRED
# SINCE 1.0.0
groovy.grapeFolder = groovy/grape

# Scripts to execute on Pre-Receive.
#
# These scripts execute after an incoming push has been parsed and validated
# but BEFORE the changes are applied to the repository.  You might reject a
# push in this script based on the repository and branch the push is attempting
# to change.
#
# Script names are case-sensitive on case-sensitive file systems.  You may omit
# the traditional ".groovy" from this list if your file extension is ".groovy"
#
# NOTE:
# These scripts are only executed when pushing to *Gitblit*, not to other Git
# tooling you may be using.  Also note that these scripts are shared between
# repositories. These are NOT repository-specific scripts!  Within the script
# you may customize the control-flow for a specific repository by checking the
# *repository* variable.
#
# SPACE-DELIMITED
# CASE-SENSITIVE
# SINCE 0.8.0
groovy.preReceiveScripts =

# Scripts to execute on Post-Receive.
#
# These scripts execute AFTER an incoming push has been applied to a repository.
# You might trigger a continuous-integration build here or send a notification.
#
# Script names are case-sensitive on case-sensitive file systems.  You may omit
# the traditional ".groovy" from this list if your file extension is ".groovy"
#
# NOTE:
# These scripts are only executed when pushing to *Gitblit*, not to other Git
# tooling you may be using.  Also note that these scripts are shared between
# repositories. These are NOT repository-specific scripts!  Within the script
# you may customize the control-flow for a specific repository by checking the
# *repository* variable.
#
# SPACE-DELIMITED
# CASE-SENSITIVE
# SINCE 0.8.0
groovy.postReceiveScripts =

# Repository custom fields for Groovy Hook mechanism
#
# List of key=label pairs of custom fields to prompt for in the Edit Repository
# page.  These keys are stored in the repository's git config file in the
# section [gitblit "customFields"].  Key names are alphanumeric only.  These
# fields are intended to be used for the Groovy hook mechanism where a script
# can adjust it's execution based on the custom fields stored in the repository
# config.
#
# e.g. "commitMsgRegex=Commit Message Regular Expression" anotherProperty=Another
#
# SPACE-DELIMITED
# SINCE 1.0.0
groovy.customFields =

#
# Authentication Settings
#

# Require authentication to see everything but the admin pages
#
# SINCE 0.5.0
# RESTART REQUIRED
web.authenticateViewPages = false

# Require admin authentication for the admin functions and pages
#
# SINCE 0.5.0
# RESTART REQUIRED
web.authenticateAdminPages = true

# Allow Gitblit to store a cookie in the user's browser for automatic
# authentication.  The cookie is generated by the user service.
#
# SINCE 0.5.0
web.allowCookieAuthentication = true

# Config file for storing project metadata
#
# SINCE 1.2.0
web.projectsFile = projects.conf

# Either the full path to a user config file (users.conf)
# OR the full path to a simple user properties file (users.properties)
# OR a fully qualified class name that implements the IUserService interface.
#
# Alternative user services:
#    com.gitblit.LdapUserService
#    com.gitblit.RedmineUserService
#
# Any custom user service implementation must have a public default constructor.
#
# SINCE 0.5.0
# RESTART REQUIRED
realm.userService = users.conf

# How to store passwords.
# Valid values are plain, md5, or combined-md5.  md5 is the hash of password.
# combined-md5 is the hash of username.toLowerCase()+password.
# Default is md5.
#
# SINCE 0.5.0
realm.passwordStorage = md5

# Minimum valid length for a plain text password.
# Default value is 5.  Absolute minimum is 4.
#
# SINCE 0.5.0
realm.minPasswordLength = 5

#
# Gitblit Web Settings
#
# If blank Gitblit is displayed.
#
# SINCE 0.5.0
web.siteName =

# If *web.authenticateAdminPages*=true, users with "admin" role can create
# repositories, create users, and edit repository metadata.
#
# If *web.authenticateAdminPages*=false, any user can execute the aforementioned
# functions.
#
# SINCE 0.5.0
web.allowAdministration = true

# Allows rpc clients to list repositories and possibly manage or administer the
# Gitblit server, if the authenticated account has administrator permissions.
# See *web.enableRpcManagement* and *web.enableRpcAdministration*.
#
# SINCE 0.7.0
web.enableRpcServlet = true

# Allows rpc clients to manage repositories and users of the Gitblit instance,
# if the authenticated account has administrator permissions.
# Requires *web.enableRpcServlet=true*.
#
# SINCE 0.7.0
web.enableRpcManagement = false

# Allows rpc clients to control the server settings and monitor the health of this
# this Gitblit instance, if the authenticated account has administrator permissions.
# Requires *web.enableRpcServlet=true* and *web.enableRpcManagement*.
#
# SINCE 0.7.0
web.enableRpcAdministration = false

# Full path to a configurable robots.txt file.  With this file you can control
# what parts of your Gitblit server respectable robots are allowed to traverse.
# http://googlewebmastercentral.blogspot.com/2008/06/improving-on-robots-exclusion-protocol.html
#
# SINCE 1.0.0
web.robots.txt =

# If true, the web ui layout will respond and adapt to the browser's dimensions.
# if false, the web ui will use a 940px fixed-width layout.
# http://twitter.github.com/bootstrap/scaffolding.html#responsive
#
# SINCE 1.0.0
web.useResponsiveLayout = true

# Allow Gravatar images to be displayed in Gitblit pages.
#
# SINCE 0.8.0
web.allowGravatar = true

# Allow dynamic zip downloads.
#
# SINCE 0.5.0
web.allowZipDownloads = true

# Allow optional Lucene integration. Lucene indexing is an opt-in feature.
# A repository may specify branches to index with Lucene instead of using Git
# commit traversal. There are scenarios where you may want to completely disable
# Lucene indexing despite a repository specifying indexed branches.  One such
# scenario is on a resource-constrained federated Gitblit mirror.
#
# SINCE 0.9.0
web.allowLuceneIndexing = true

# Controls the length of shortened commit hash ids
#
# SINCE 1.2.0
web.shortCommitIdLength = 6

# Use Clippy (Flash solution) to provide a copy-to-clipboard button.
# If false, a button with a more primitive JavaScript-based prompt box will
# offer a 3-step (click, ctrl+c, enter) copy-to-clipboard alternative.
#
# SINCE 0.8.0
web.allowFlashCopyToClipboard = true

# Default number of entries to include in RSS Syndication links
#
# SINCE 0.5.0
web.syndicationEntries = 25

# Show the size of each repository on the repositories page.
# This requires recursive traversal of each repository folder.  This may be
# non-performant on some operating systems and/or filesystems.
#
# SINCE 0.5.2
web.showRepositorySizes = true

# List of custom regex expressions that can be displayed in the Filters menu
# of the Repositories and Activity pages.  Keep them very simple because you
# are likely to run into encoding issues if they are too complex.
#
# Use !!! to separate the filters
#
# SINCE 0.8.0
web.customFilters =

# Show federation registrations (without token) and the current pull status
# to non-administrator users.
#
# SINCE 0.6.0
web.showFederationRegistrations = false

# This is the message displayed when *web.authenticateViewPages=true*.
# This can point to a file with Markdown content.
# Specifying "gitblit" uses the internal login message.
#
# SINCE 0.7.0
web.loginMessage = gitblit

# This is the message displayed above the repositories table.
# This can point to a file with Markdown content.
# Specifying "gitblit" uses the internal welcome message.
#
# SINCE 0.5.0
web.repositoriesMessage = gitblit

# Ordered list of charsets/encodings to use when trying to display a blob.
# If empty, UTF-8 and ISO-8859-1 are used.  The server's default charset
# is always appended to the encoding list.  If all encodings fail to cleanly
# decode the blob content, UTF-8 will be used with the standard malformed
# input/unmappable character replacement strings.
#
# SPACE-DELIMITED
# SINCE 1.0.0
web.blobEncodings = UTF-8 ISO-8859-1

# Manually set the default timezone to be used by Gitblit for display in the
# web ui.  This value is independent of the JVM timezone.  Specifying a blank
# value will default to the JVM timezone.
# e.g. America/New_York, US/Pacific, UTC, Europe/Berlin
#
# SINCE 0.9.0
# RESTART REQUIRED
web.timezone =

# Use the client timezone when formatting dates.
# This uses AJAX to determine the browser's timezone and may require more
# server overhead because a Wicket session is created.  All Gitblit pages
# attempt to be stateless, if possible.
#
# SINCE 0.5.0
# RESTART REQUIRED
web.useClientTimezone = false

# Time format
# <http://download.oracle.com/javase/6/docs/api/java/text/SimpleDateFormat.html>
#
# SINCE 0.8.0
web.timeFormat = HH:mm

# Short date format
# <http://download.oracle.com/javase/6/docs/api/java/text/SimpleDateFormat.html>
#
# SINCE 0.5.0
web.datestampShortFormat = yyyy-MM-dd

# Long date format
#
# SINCE 0.8.0
web.datestampLongFormat = EEEE, MMMM d, yyyy

# Long timestamp format
# <http://download.oracle.com/javase/6/docs/api/java/text/SimpleDateFormat.html>
#
# SINCE 0.5.0
web.datetimestampLongFormat = EEEE, MMMM d, yyyy HH:mm Z

# Mount URL parameters
# This setting controls if pretty or parameter URLs are used.
# i.e.
# if true:
#     http://localhost/commit/myrepo/abcdef
# if false:
#     http://localhost/commit/?r=myrepo&h=abcdef
#
# SINCE 0.5.0
# RESTART REQUIRED
web.mountParameters = true

# Some servlet containers (e.g. Tomcat >= 6.0.10) disallow '/' (%2F) encoding
# in URLs as a security precaution for proxies.  This setting tells Gitblit
# to preemptively replace '/' with '*' or '!' for url string parameters.
#
# <https://issues.apache.org/jira/browse/WICKET-1303>
# <http://tomcat.apache.org/security-6.html#Fixed_in_Apache_Tomcat_6.0.10>
# Add *-Dorg.apache.tomcat.util.buf.UDecoder.ALLOW_ENCODED_SLASH=true* to your
# *CATALINA_OPTS* or to your JVM launch parameters
#
# SINCE 0.5.2
web.forwardSlashCharacter = /

# Show other URLs on the summary page for accessing your git repositories
# Use spaces to separate urls. {0} is the token for the repository name.
# e.g.
# web.otherUrls = ssh://localhost/git/{0} git://localhost/git/{0}
#
# SPACE-DELIMITED
# SINCE 0.5.0
web.otherUrls =

# Choose how to present the repositories list.
#   grouped = group nested/subfolder repositories together (no sorting)
#   flat = flat list of repositories (sorting allowed)
#
# SINCE 0.5.0
web.repositoryListType = grouped

# If using a grouped repository list and there are repositories at the
# root level of your repositories folder, you may specify the displayed
# group name with this setting.  This value is only used for web presentation.
#
# SINCE 0.5.0
web.repositoryRootGroupName = main

# Display the repository swatch color next to the repository name link in the
# repositories list.
#
# SINCE 0.8.0
web.repositoryListSwatches = true

# Choose the diff presentation style: gitblt, gitweb, or plain
#
# SINCE 0.5.0
web.diffStyle = gitblit

# Control if email addresses are shown in web ui
#
# SINCE 0.5.0
web.showEmailAddresses = true

# Shows a combobox in the page links header with commit, committer, and author
# search selection.  Default search is commit.
#
# SINCE 0.5.0
web.showSearchTypeSelection = false

# Generates a line graph of repository activity over time on the Summary page.
# This uses the Google Charts API.
#
# SINCE 0.5.0
web.generateActivityGraph = true

# The number of days to show on the activity page.
# Value must exceed 0 else default of 14 is used
#
# SINCE 0.8.0
web.activityDuration = 14

# The number of commits to display on the summary page
# Value must exceed 0 else default of 20 is used
#
# SINCE 0.5.0
web.summaryCommitCount = 16

# The number of tags/branches to display on the summary page.
# -1 = all tags/branches
# 0 = hide tags/branches
# N = N tags/branches
#
# SINCE 0.5.0
web.summaryRefsCount = 5

# The number of items to show on a page before showing the first, prev, next
# pagination links.  A default if 50 is used for any invalid value.
#
# SINCE 0.5.0
web.itemsPerPage = 50

# Registered file extensions to ignore during Lucene indexing
#
# SPACE-DELIMITED
# SINCE 0.9.0
web.luceneIgnoreExtensions = 7z arc arj bin bmp dll doc docx exe gif gz jar jpg lib lzh odg odf odt pdf ppt png so swf xcf xls xlsx zip

# Registered extensions for google-code-prettify
#
# SPACE-DELIMITED
# SINCE 0.5.0
web.prettyPrintExtensions = c cpp cs css frm groovy htm html java js php pl prefs properties py rb scala sh sql xml vb

# Registered extensions for markdown transformation
#
# SPACE-DELIMITED
# CASE-SENSITIVE
# SINCE 0.5.0
web.markdownExtensions = md mkd markdown MD MKD

# Image extensions
#
# SPACE-DELIMITED
# SINCE 0.5.0
web.imageExtensions = bmp jpg gif png

# Registered extensions for binary blobs
#
# SPACE-DELIMITED
# SINCE 0.5.0
web.binaryExtensions = jar pdf tar.gz zip

# Aggressive heap management will run the garbage collector on every generated
# page.  This slows down page generation a little but improves heap consumption.
#
# SINCE 0.5.0
web.aggressiveHeapManagement = false

# Run the webapp in debug mode
#
# SINCE 0.5.0
# RESTART REQUIRED
web.debugMode = false

# Enable/disable global regex substitutions (i.e. shared across repositories)
#
# SINCE 0.5.0
regex.global = true

# Example global regex substitutions
# Use !!! to separate the search pattern and the replace pattern
# searchpattern!!!replacepattern
# SINCE 0.5.0
regex.global.bug = \\b(Bug:)(\\s*[#]?|-){0,1}(\\d+)\\b!!!<a href="http://somehost/bug/$3">Bug-Id: $3</a>
# SINCE 0.5.0
regex.global.changeid = \\b(Change-Id:\\s*)([A-Za-z0-9]*)\\b!!!<a href="http://somehost/changeid/$2">Change-Id: $2</a>

# Example per-repository regex substitutions overrides global
# SINCE 0.5.0
regex.myrepository.bug = \\b(Bug:)(\\s*[#]?|-){0,1}(\\d+)\\b!!!<a href="http://elsewhere/bug/$3">Bug-Id: $3</a>

#
# Mail Settings
# SINCE 0.6.0
#
# Mail settings are used to notify administrators of received federation proposals
#

# ip or hostname of smtp server
#
# SINCE 0.6.0
mail.server =

# port to use for smtp requests
#
# SINCE 0.6.0
mail.port = 25

# debug the mail executor
#
# SINCE 0.6.0
mail.debug = false

# if your smtp server requires authentication, supply the credentials here
#
# SINCE 0.6.0
mail.username =
# SINCE 0.6.0
mail.password =

# from address for generated emails
#
# SINCE 0.6.0
mail.fromAddress =

# List of email addresses for the Gitblit administrators
#
# SPACE-DELIMITED
# SINCE 0.6.0
mail.adminAddresses =

# List of email addresses for sending push email notifications.
#
# This key currently requires use of the sendemail.groovy hook script.
# If you set sendemail.groovy in *groovy.postReceiveScripts* then email
# notifications for all repositories (regardless of access restrictions!)
# will be sent to these addresses.
#
# SPACE-DELIMITED
# SINCE 0.8.0
mail.mailingLists =

#
# Federation Settings
# SINCE 0.6.0
#
# A Gitblit federation is a way to backup one Gitblit instance to another.
#
# *git.enableGitServlet* must be true to use this feature.

# Your federation name is used for federation status acknowledgments.  If it is
# unset, and you elect to send a status acknowledgment, your Gitblit instance
# will be identified by its hostname, if available, else your internal ip address.
# The source Gitblit instance will also append your external IP address to your
# identification to differentiate multiple pulling systems behind a single proxy.
#
# SINCE 0.6.0
federation.name =

# Specify the passphrase of this Gitblit instance.
#
# An unspecified (empty) passphrase disables processing federation requests.
#
# This value can be anything you want: an integer, a sentence, an haiku, etc.
# Keep the value simple, though, to avoid Java properties file encoding issues.
#
# Changing your passphrase will break any registrations you have established with other
# Gitblit instances.
#
# CASE-SENSITIVE
# SINCE 0.6.0
# RESTART REQUIRED *(only to enable or disable federation)*
federation.passphrase =

# Control whether or not this Gitblit instance can receive federation proposals
# from another Gitblit instance.  Registering a federated Gitblit is a manual
# process.  Proposals help to simplify that process by allowing a remote Gitblit
# instance to send your Gitblit instance the federation pull data.
#
# SINCE 0.6.0
federation.allowProposals = false

# The destination folder for cached federation proposals.
# Use forward slashes even on Windows!!
#
# SINCE 0.6.0
federation.proposalsFolder = proposals

# The default pull frequency if frequency is unspecified on a registration
#
# SINCE 0.6.0
federation.defaultFrequency = 60 mins

# Federation Sets are named groups of repositories.  The Federation Sets are
# available for selection in the repository settings page.  You can assign a
# repository to one or more sets and then distribute the token for the set.
# This allows you to grant federation pull access to a subset of your available
# repositories.  Tokens for federation sets only grant repository pull access.
#
# SPACE-DELIMITED
# CASE-SENSITIVE
# SINCE 0.6.0
federation.sets =

# Federation pull registrations
# Registrations are read once, at startup.
#
# RESTART REQUIRED
#
# frequency:
#   The shortest frequency allowed is every 5 minutes
#   Decimal frequency values are cast to integers
#   Frequency values may be specified in mins, hours, or days
#   Values that can not be parsed or are unspecified default to *federation.defaultFrequency*
#
# folder:
#   if unspecified, the folder is *git.repositoriesFolder*
#   if specified, the folder is relative to *git.repositoriesFolder*
#
# bare:
#   if true, each repository will be created as a *bare* repository and will not
#   have a working directory.
#
#   if false, each repository will be created as a normal repository suitable
#   for local work.
#
# mirror:
#   if true, each repository HEAD is reset to *origin/master* after each pull.
#   The repository will be flagged *isFrozen* after the initial clone.
#
#   if false, each repository HEAD will point to the FETCH_HEAD of the initial
#   clone from the origin until pushed to or otherwise manipulated.
#
# mergeAccounts:
#   if true, remote accounts and their permissions are merged into your
#   users.properties file
#
# notifyOnError:
#   if true and the mail configuration is properly set, administrators will be
#   notified by email of pull failures
#
# include and exclude:
#   Space-delimited list of repositories to include or exclude from pull
#   may be * wildcard to include or exclude all
#   may use fuzzy match (e.g. org.eclipse.*)

#
# (Nearly) Perfect Mirror example
#

#federation.example1.url = https://go.gitblit.com
#federation.example1.token = 6f3b8a24bf970f17289b234284c94f43eb42f0e4
#federation.example1.frequency = 120 mins
#federation.example1.folder =
#federation.example1.bare = true
#federation.example1.mirror = true
#federation.example1.mergeAccounts = true

#
# Advanced Realm Settings
#

# URL of the LDAP server.
# To use encrypted transport, use either ldaps:// URL for SSL or ldap+tls:// to
# send StartTLS command.
#
# SINCE 1.0.0
realm.ldap.server = ldap://localhost

# Login username for LDAP searches.
# If this value is unspecified, anonymous LDAP login will be used.
#
# e.g. mydomain\\username
#
# SINCE 1.0.0
realm.ldap.username = cn=Directory Manager

# Login password for LDAP searches.
#
# SINCE 1.0.0
realm.ldap.password = password

# The LdapUserService must be backed by another user service for standard user
# and team management.
# default: users.conf
#
# SINCE 1.0.0
# RESTART REQUIRED
realm.ldap.backingUserService = users.conf

# Delegate team membership control to LDAP.
#
# If true, team user memberships will be specified by LDAP groups.  This will
# disable team selection in Edit User and user selection in Edit Team.
#
# If false, LDAP will only be used for authentication and Gitblit will maintain
# team memberships with the *realm.ldap.backingUserService*.
#
# SINCE 1.0.0
realm.ldap.maintainTeams = false

# Root node for all LDAP users
#
# This is the root node from which subtree user searches will begin.
# If blank, Gitblit will search ALL nodes.
#
# SINCE 1.0.0
realm.ldap.accountBase = OU=Users,OU=UserControl,OU=MyOrganization,DC=MyDomain

# Filter criteria for LDAP users
#
# Query pattern to use when searching for a user account. This may be any valid
# LDAP query expression, including the standard (&) and (|) operators.
#
# Variables may be injected via the ${variableName} syntax.
# Recognized variables are:
#    ${username} - The text entered as the user name
#
# SINCE 1.0.0
realm.ldap.accountPattern = (&(objectClass=person)(sAMAccountName=${username}))

# Root node for all LDAP groups to be used as Gitblit Teams
#
# This is the root node from which subtree team searches will begin.
# If blank, Gitblit will search ALL nodes.
#
# SINCE 1.0.0
realm.ldap.groupBase = OU=Groups,OU=UserControl,OU=MyOrganization,DC=MyDomain

# Filter criteria for LDAP groups
#
# Query pattern to use when searching for a team. This may be any valid
# LDAP query expression, including the standard (&) and (|) operators.
#
# Variables may be injected via the ${variableName} syntax.
# Recognized variables are:
#    ${username} - The text entered as the user name
#    ${dn} - The Distinguished Name of the user logged in
#
# All attributes from the LDAP User record are available. For example, if a user
# has an attribute "fullName" set to "John", "(fn=${fullName})" will be
# translated to "(fn=John)".
#
# SINCE 1.0.0
realm.ldap.groupMemberPattern = (&(objectClass=group)(member=${dn}))

# LDAP users or groups that should be given administrator privileges.
#
# Teams are specified with a leading '@' character.  Groups with spaces in the
# name can be entered as "@team name".
#
# e.g. realm.ldap.admins = john @git_admins "@git admins"
#
# SPACE-DELIMITED
# SINCE 1.0.0
realm.ldap.admins = @Git_Admins

# Attribute(s) on the USER record that indicate their display (or full) name.
# Leave blank for no mapping available in LDAP.
#
# This may be a single attribute, or a string of multiple attributes.  Examples:
#  displayName - Uses the attribute 'displayName' on the user record
#  ${personalTitle}. ${givenName} ${surname} - Will concatenate the 3
#       attributes together, with a '.' after personalTitle
#
# SINCE 1.0.0
realm.ldap.displayName = displayName

# Attribute(s) on the USER record that indicate their email address.
# Leave blank for no mapping available in LDAP.
#
# This may be a single attribute, or a string of multiple attributes.  Examples:
#  email - Uses the attribute 'email' on the user record
#  ${givenName}.${surname}@gitblit.com -Will concatenate the 2 attributes
#       together with a '.' and '@' creating something like first.last@gitblit.com
#
# SINCE 1.0.0
realm.ldap.email = email

# Defines whether to synchronize all LDAP users into the backing user service
#
# Valid values: true, false
# If left blank, false is assumed
realm.ldap.synchronizeUsers.enable = false

# Defines whether to delete non-existent LDAP users from the backing user service
# during synchronization. depends on  realm.ldap.synchronizeUsers.enable = true
#
# Valid values: true, false
# If left blank, true is assumed
realm.ldap.synchronizeUsers.removeDeleted = true

# Attribute on the USER record that indicate their username to be used in gitblit
# when synchronizing users from LDAP
# if blank, Gitblit will use uid
#
#
realm.ldap.uid = uid

# The RedmineUserService must be backed by another user service for standard user
# and team management.
# default: users.conf
#
# RESTART REQUIRED
realm.redmine.backingUserService = users.conf

# URL of the Redmine.
realm.redmine.url = http://example.com/redmine

#
# Server Settings
#

# The temporary folder to decompress the embedded gitblit webapp.
#
# SINCE 0.5.0
# RESTART REQUIRED
server.tempFolder = temp

# Use Jetty NIO connectors.  If false, Jetty Socket connectors will be used.
#
# SINCE 0.5.0
# RESTART REQUIRED
server.useNio = true

# Context path for the GO application.  You might want to change the context
# path if running Gitblit behind a proxy layer such as mod_proxy.
#
# SINCE 0.7.0
# RESTART REQUIRED
server.contextPath = /

# Standard http port to serve.  <= 0 disables this connector.
# On Unix/Linux systems, ports < 1024 require root permissions.
# Recommended value: 80 or 8080
#
# SINCE 0.5.0
# RESTART REQUIRED
server.httpPort = 0

# Secure/SSL https port to serve. <= 0 disables this connector.
# On Unix/Linux systems, ports < 1024 require root permissions.
# Recommended value: 443 or 8443
#
# SINCE 0.5.0
# RESTART REQUIRED
server.httpsPort = 8443

# Port for serving an Apache JServ Protocol (AJP) 1.3 connector for integrating
# Gitblit GO into an Apache HTTP server setup.  <= 0 disables this connector.
# Recommended value: 8009
#
# SINCE 0.9.0
# RESTART REQUIRED
server.ajpPort = 0

# Specify the interface for Jetty to bind the standard connector.
# You may specify an ip or an empty value to bind to all interfaces.
# Specifying localhost will result in Gitblit ONLY listening to requests to
# localhost.
#
# SINCE 0.5.0
# RESTART REQUIRED
server.httpBindInterface = localhost

# Specify the interface for Jetty to bind the secure connector.
# You may specify an ip or an empty value to bind to all interfaces.
# Specifying localhost will result in Gitblit ONLY listening to requests to
# localhost.
#
# SINCE 0.5.0
# RESTART REQUIRED
server.httpsBindInterface = localhost

# Specify the interface for Jetty to bind the AJP connector.
# You may specify an ip or an empty value to bind to all interfaces.
# Specifying localhost will result in Gitblit ONLY listening to requests to
# localhost.
#
# SINCE 0.9.0
# RESTART REQUIRED
server.ajpBindInterface = localhost

# Password for SSL keystore.
# Keystore password and certificate password must match.
# This is provided for convenience, its probably more secure to set this value
# using the --storePassword command line parameter.
#
# If you are using the official JRE or JDK from Oracle you may not have the
# JCE Unlimited Strength Jurisdiction Policy files bundled with your JVM.  Because
# of this, your store/key password can not exceed 7 characters.  If you require
# longer passwords you may need to install the JCE Unlimited Strength Jurisdiction
# Policy files from Oracle.
#
# http://www.oracle.com/technetwork/java/javase/downloads/index.html
#
# Gitblit and the Gitblit Certificate Authority will both indicate if Unlimited
# Strength encryption is available.
#
# SINCE 0.5.0
# RESTART REQUIRED
server.storePassword = gitblit

# If serving over https (recommended) you might consider requiring clients to
# authenticate with ssl certificates.  If enabled, only https clients with the
# a valid client certificate will be able to access Gitblit.
#
# If disabled, client certificate authentication is optional and will be tried
# first before falling-back to form authentication or basic authentication.
#
# Requiring client certificates to access any of Gitblit may be too extreme,
# consider this carefully.
#
# SINCE 1.2.0
# RESTART REQUIRED
server.requireClientCertificates = false

# Port for shutdown monitor to listen on.
#
# SINCE 0.5.0
# RESTART REQUIRED
=======
#
# Git Servlet Settings
#

# Base folder for repositories.
# This folder may contain bare and non-bare repositories but Gitblit will only
# allow you to push to bare repositories.
# Use forward slashes even on Windows!!
# e.g. c:/gitrepos
#
# SINCE 0.5.0
# RESTART REQUIRED
git.repositoriesFolder = git

# Build the available repository list at startup and cache this list for reuse.
# This reduces disk io when presenting the repositories page, responding to rpcs,
# etc, but it means that  Gitblit will not automatically identify repositories
# added or deleted by external tools.
#
# For this case you can use curl, wget, etc to issue an rpc request to clear the
# cache (e.g. https://localhost/rpc?req=CLEAR_REPOSITORY_CACHE)
#
# SINCE 1.1.0
git.cacheRepositoryList = true

# Search the repositories folder subfolders for other repositories.
# Repositories MAY NOT be nested (i.e. one repository within another)
# but they may be grouped together in subfolders.
# e.g. c:/gitrepos/libraries/mylibrary.git
#      c:/gitrepos/libraries/myotherlibrary.git
#
# SINCE 0.5.0
git.searchRepositoriesSubfolders = true

# Maximum number of folders to recurse into when searching for repositories.
# The default value, -1, disables depth limits.
#
# SINCE 1.1.0
git.searchRecursionDepth = -1

# List of regex exclusion patterns to match against folders found in
# *git.repositoriesFolder*.
# Use forward slashes even on Windows!!
# e.g. test/jgit\.git
#
# SPACE-DELIMITED
# CASE-SENSITIVE
# SINCE 1.1.0
git.searchExclusions =

# List of regex url patterns for extracting a repository name when locating
# submodules.
#   e.g. git.submoduleUrlPatterns = .*?://github.com/(.*) will extract
#   *gitblit/gitblit.git* from *git://github.com/gitblit/gitblit.git*
# If no matches are found then the submodule repository name is assumed to be
# whatever trails the last / character. (e.g. gitblit.git).
#
# SPACE-DELIMITED
# CASE-SENSITIVE
# SINCE 1.1.0
git.submoduleUrlPatterns = .*?://github.com/(.*)

# Allow push/pull over http/https with JGit servlet.
# If you do NOT want to allow Git clients to clone/push to Gitblit set this
# to false.  You might want to do this if you are only using ssh:// or git://.
# If you set this false, consider changing the *web.otherUrls* setting to
# indicate your clone/push urls.
#
# SINCE 0.5.0
git.enableGitServlet = true

# If you want to restrict all git servlet access to those with valid X509 client
# certificates then set this value to true.
#
# SINCE 1.2.0
git.requiresClientCertificate = false

# Enforce date checks on client certificates to ensure that they are not being
# used prematurely and that they have not expired.
#
# SINCE 1.2.0
git.enforceCertificateValidity = true

# List of OIDs to extract from a client certificate DN to map a certificate to
# an account username.
#
# e.g. git.certificateUsernameOIDs = CN
# e.g. git.certificateUsernameOIDs = FirstName LastName
#
# SPACE-DELIMITED
# SINCE 1.2.0
git.certificateUsernameOIDs = CN

# Only serve/display bare repositories.
# If there are non-bare repositories in git.repositoriesFolder and this setting
# is true, they will be excluded from the ui. 
#
# SINCE 0.9.0
git.onlyAccessBareRepositories = false

# Allow an authenticated user to create a destination repository on a push if
# the repository does not already exist.
#
# Administrator accounts can create a repository in any project.
# These repositories are created with the default access restriction and authorization
# control values.  The pushing account is set as the owner.
#
# Non-administrator accounts with the CREATE role may create personal repositories.
# These repositories are created as VIEW restricted for NAMED users.
# The pushing account is set as the owner.
#
# SINCE 1.2.0
git.allowCreateOnPush = true

# The default access restriction for new repositories.
# Valid values are NONE, PUSH, CLONE, VIEW
#  NONE = anonymous view, clone, & push
#  PUSH = anonymous view & clone and authenticated push
#  CLONE = anonymous view, authenticated clone & push
#  VIEW = authenticated view, clone, & push
#
# SINCE 1.0.0
git.defaultAccessRestriction = NONE

# The default authorization control for new repositories.
# Valid values are AUTHENTICATED and NAMED
#  AUTHENTICATED = any authenticated user is granted restricted access
#  NAMED = only named users/teams are granted restricted access
#
# SINCE 1.1.0
git.defaultAuthorizationControl = NAMED

# Enable JGit-based garbage collection. (!!EXPERIMENTAL!!)
#
# USE AT YOUR OWN RISK!
#
# If enabled, the garbage collection executor scans all repositories once a day
# at the hour of your choosing.  The GC executor will take each repository "offline",
# one-at-a-time, to check if the repository satisfies it's GC trigger requirements.
#
# While the repository is offline it will be inaccessible from the web UI or from
# any of the other services (git, rpc, rss, etc).
#
# Gitblit's GC Executor MAY NOT PLAY NICE with the other Git kids on the block,
# especially on Windows systems, so if you are using other tools please coordinate
# their usage with your GC Executor schedule or do not use this feature.
#
# The GC algorithm complex and the JGit team advises caution when using their
# young implementation of GC.
#
# http://wiki.eclipse.org/EGit/New_and_Noteworthy/2.1#Garbage_Collector_and_Repository_Storage_Statistics
#
# EXPERIMENTAL
# SINCE 1.2.0
# RESTART REQUIRED
git.enableGarbageCollection = false

# Hour of the day for the GC Executor to scan repositories.
# This value is in 24-hour time.
#
# SINCE 1.2.0
git.garbageCollectionHour = 0

# The default minimum total filesize of loose objects to trigger early garbage
# collection.
#
# You may specify a custom threshold for a repository in the repository's settings.
# Common unit suffixes of k, m, or g are supported.
#
# SINCE 1.2.0
git.defaultGarbageCollectionThreshold = 500k

# The default period, in days, between GCs for a repository.  If the total filesize
# of the loose object exceeds *git.garbageCollectionThreshold* or the repository's
# custom threshold, this period will be short-circuited. 
#
# e.g. if a repository collects 100KB of loose objects every day with a 500KB
# threshold and a period of 7 days, it will take 5 days for the loose objects to
# be collected, packed, and pruned.
#
# OR
#
# if a repository collects 10KB of loose objects every day with a 500KB threshold
# and a period of 7 days, it will take the full 7 days for the loose objects to be
# collected, packed, and pruned.
#
# You may specify a custom period for a repository in the repository's settings.
#
# The minimum value is 1 day since the GC Executor only runs once a day.
#
# SINCE 1.2.0
git.defaultGarbageCollectionPeriod = 7

# Number of bytes of a pack file to load into memory in a single read operation.
# This is the "page size" of the JGit buffer cache, used for all pack access
# operations. All disk IO occurs as single window reads. Setting this too large
# may cause the process to load more data than is required; setting this too small
# may increase the frequency of read() system calls.
#
# Default on JGit is 8 KiB on all platforms.
#
# Common unit suffixes of k, m, or g are supported.
# Documentation courtesy of the Gerrit project.
#
# SINCE 1.0.0
# RESTART REQUIRED
git.packedGitWindowSize = 8k

# Maximum number of bytes to load and cache in memory from pack files. If JGit
# needs to access more than this many bytes it will unload less frequently used
# windows to reclaim memory space within the process. As this buffer must be shared
# with the rest of the JVM heap, it should be a fraction of the total memory available.
#
# The JGit team recommends setting this value larger than the size of your biggest
# repository. This ensures you can serve most requests from memory.
#
# Default on JGit is 10 MiB on all platforms.
#
# Common unit suffixes of k, m, or g are supported.
# Documentation courtesy of the Gerrit project.
#
# SINCE 1.0.0
# RESTART REQUIRED
git.packedGitLimit = 10m

# Maximum number of bytes to reserve for caching base objects that multiple deltafied
# objects reference. By storing the entire decompressed base object in a cache Git
# is able to avoid unpacking and decompressing frequently used base objects multiple times.
#
# Default on JGit is 10 MiB on all platforms. You probably do not need to adjust
# this value.
#
# Common unit suffixes of k, m, or g are supported.
# Documentation courtesy of the Gerrit project.
#
# SINCE 1.0.0
# RESTART REQUIRED
git.deltaBaseCacheLimit = 10m

# Maximum number of pack files to have open at once. A pack file must be opened
# in order for any of its data to be available in a cached window.
#
# If you increase this to a larger setting you may need to also adjust the ulimit
# on file descriptors for the host JVM, as Gitblit needs additional file descriptors
# available for network sockets and other repository data manipulation.
#
# Default on JGit is 128 file descriptors on all platforms.
# Documentation courtesy of the Gerrit project.
#
# SINCE 1.0.0
# RESTART REQUIRED
git.packedGitOpenFiles = 128

# Largest object size, in bytes, that JGit will allocate as a contiguous byte
# array. Any file revision larger than this threshold will have to be streamed,
# typically requiring the use of temporary files under $GIT_DIR/objects to implement
# psuedo-random access during delta decompression.
#
# Servers with very high traffic should set this to be larger than the size of
# their common big files. For example a server managing the Android platform
# typically has to deal with ~10-12 MiB XML files, so 15 m would be a reasonable
# setting in that environment. Setting this too high may cause the JVM to run out
# of heap space when handling very big binary files, such as device firmware or
# CD-ROM ISO images. Make sure to adjust your JVM heap accordingly. 
#
# Default is 50 MiB on all platforms.
#
# Common unit suffixes of k, m, or g are supported.
# Documentation courtesy of the Gerrit project.
#
# SINCE 1.0.0
# RESTART REQUIRED
git.streamFileThreshold = 50m

# When true, JGit will use mmap() rather than malloc()+read() to load data from
# pack files.  The use of mmap can be problematic on some JVMs as the garbage
# collector must deduce that a memory mapped segment is no longer in use before
# a call to munmap() can be made by the JVM native code.
#
# In server applications (such as Gitblit) that need to access many pack files,
# setting this to true risks artificially running out of virtual address space, 
# as the garbage collector cannot reclaim unused mapped spaces fast enough.
#
# Default on JGit is false. Although potentially slower, it yields much more
# predictable behavior.
# Documentation courtesy of the Gerrit project.
#
# SINCE 1.0.0
# RESTART REQUIRED
git.packedGitMmap = false

#
# Groovy Integration
#

# Location of Groovy scripts to use for Pre and Post receive hooks.
# Use forward slashes even on Windows!!
# e.g. c:/groovy
#
# RESTART REQUIRED
# SINCE 0.8.0
groovy.scriptsFolder = groovy

# Specify the directory Grape uses for downloading libraries.
# http://groovy.codehaus.org/Grape
#
# RESTART REQUIRED
# SINCE 1.0.0
groovy.grapeFolder = groovy/grape

# Scripts to execute on Pre-Receive.
#
# These scripts execute after an incoming push has been parsed and validated
# but BEFORE the changes are applied to the repository.  You might reject a
# push in this script based on the repository and branch the push is attempting
# to change.
#
# Script names are case-sensitive on case-sensitive file systems.  You may omit
# the traditional ".groovy" from this list if your file extension is ".groovy" 
#
# NOTE:
# These scripts are only executed when pushing to *Gitblit*, not to other Git
# tooling you may be using.  Also note that these scripts are shared between
# repositories. These are NOT repository-specific scripts!  Within the script
# you may customize the control-flow for a specific repository by checking the
# *repository* variable.
#
# SPACE-DELIMITED
# CASE-SENSITIVE
# SINCE 0.8.0
groovy.preReceiveScripts =

# Scripts to execute on Post-Receive.
#
# These scripts execute AFTER an incoming push has been applied to a repository.
# You might trigger a continuous-integration build here or send a notification.
#
# Script names are case-sensitive on case-sensitive file systems.  You may omit
# the traditional ".groovy" from this list if your file extension is ".groovy" 
#
# NOTE:
# These scripts are only executed when pushing to *Gitblit*, not to other Git
# tooling you may be using.  Also note that these scripts are shared between
# repositories. These are NOT repository-specific scripts!  Within the script
# you may customize the control-flow for a specific repository by checking the
# *repository* variable.
# 
# SPACE-DELIMITED
# CASE-SENSITIVE
# SINCE 0.8.0
groovy.postReceiveScripts =

# Repository custom fields for Groovy Hook mechanism
#
# List of key=label pairs of custom fields to prompt for in the Edit Repository
# page.  These keys are stored in the repository's git config file in the 
# section [gitblit "customFields"].  Key names are alphanumeric only.  These
# fields are intended to be used for the Groovy hook mechanism where a script
# can adjust it's execution based on the custom fields stored in the repository
# config.
#
# e.g. "commitMsgRegex=Commit Message Regular Expression" anotherProperty=Another
#
# SPACE-DELIMITED
# SINCE 1.0.0
groovy.customFields = 

#
# Authentication Settings
#

# Require authentication to see everything but the admin pages
#
# SINCE 0.5.0
# RESTART REQUIRED
web.authenticateViewPages = false

# Require admin authentication for the admin functions and pages
#
# SINCE 0.5.0
# RESTART REQUIRED
web.authenticateAdminPages = true

# Allow Gitblit to store a cookie in the user's browser for automatic
# authentication.  The cookie is generated by the user service.
#
# SINCE 0.5.0
web.allowCookieAuthentication = true

# Config file for storing project metadata
#
# SINCE 1.2.0
web.projectsFile = projects.conf

# Either the full path to a user config file (users.conf)
# OR the full path to a simple user properties file (users.properties)
# OR a fully qualified class name that implements the IUserService interface.
#
# Alternative user services:
#    com.gitblit.LdapUserService
#    com.gitblit.RedmineUserService
#
# Any custom user service implementation must have a public default constructor.
#
# SINCE 0.5.0
# RESTART REQUIRED
realm.userService = users.conf

# How to store passwords.
# Valid values are plain, md5, or combined-md5.  md5 is the hash of password.
# combined-md5 is the hash of username.toLowerCase()+password.
# Default is md5.
#
# SINCE 0.5.0 
realm.passwordStorage = md5

# Minimum valid length for a plain text password.
# Default value is 5.  Absolute minimum is 4.
#
# SINCE 0.5.0 
realm.minPasswordLength = 5

#
# Gitblit Web Settings
#
# If blank Gitblit is displayed.
#
# SINCE 0.5.0
web.siteName =

# If *web.authenticateAdminPages*=true, users with "admin" role can create
# repositories, create users, and edit repository metadata.
#
# If *web.authenticateAdminPages*=false, any user can execute the aforementioned
# functions. 
#
# SINCE 0.5.0 
web.allowAdministration = true

# Allows rpc clients to list repositories and possibly manage or administer the 
# Gitblit server, if the authenticated account has administrator permissions.
# See *web.enableRpcManagement* and *web.enableRpcAdministration*.
#
# SINCE 0.7.0 
web.enableRpcServlet = true

# Allows rpc clients to manage repositories and users of the Gitblit instance,
# if the authenticated account has administrator permissions.
# Requires *web.enableRpcServlet=true*.
#
# SINCE 0.7.0 
web.enableRpcManagement = false

# Allows rpc clients to control the server settings and monitor the health of this
# this Gitblit instance, if the authenticated account has administrator permissions.
# Requires *web.enableRpcServlet=true* and *web.enableRpcManagement*.
#
# SINCE 0.7.0 
web.enableRpcAdministration = false

# Full path to a configurable robots.txt file.  With this file you can control
# what parts of your Gitblit server respectable robots are allowed to traverse.
# http://googlewebmastercentral.blogspot.com/2008/06/improving-on-robots-exclusion-protocol.html
#
# SINCE 1.0.0
web.robots.txt = 

# If true, the web ui layout will respond and adapt to the browser's dimensions.
# if false, the web ui will use a 940px fixed-width layout.
# http://twitter.github.com/bootstrap/scaffolding.html#responsive
#
# SINCE 1.0.0
web.useResponsiveLayout = true

# Allow Gravatar images to be displayed in Gitblit pages.
#
# SINCE 0.8.0
web.allowGravatar = true

# Allow dynamic zip downloads.
#
# SINCE 0.5.0   
web.allowZipDownloads = true

# If *web.allowZipDownloads=true* the following formats will be displayed for
# download compressed archive links:
#
# zip   = standard .zip
# tar   = standard tar format (preserves *nix permissions and symlinks)
# gz    = gz-compressed tar
# xz    = xz-compressed tar
# bzip2 = bzip2-compressed tar
#
# SPACE-DELIMITED
# SINCE 1.2.0
web.compressedDownloads = zip gz

# Allow optional Lucene integration. Lucene indexing is an opt-in feature.
# A repository may specify branches to index with Lucene instead of using Git
# commit traversal. There are scenarios where you may want to completely disable
# Lucene indexing despite a repository specifying indexed branches.  One such
# scenario is on a resource-constrained federated Gitblit mirror.
#
# SINCE 0.9.0
web.allowLuceneIndexing = true

# Controls the length of shortened commit hash ids
#
# SINCE 1.2.0
web.shortCommitIdLength = 6

# Use Clippy (Flash solution) to provide a copy-to-clipboard button.
# If false, a button with a more primitive JavaScript-based prompt box will
# offer a 3-step (click, ctrl+c, enter) copy-to-clipboard alternative.
#
# SINCE 0.8.0
web.allowFlashCopyToClipboard = true

# Default number of entries to include in RSS Syndication links
#
# SINCE 0.5.0
web.syndicationEntries = 25

# Show the size of each repository on the repositories page.
# This requires recursive traversal of each repository folder.  This may be
# non-performant on some operating systems and/or filesystems. 
#
# SINCE 0.5.2
web.showRepositorySizes = true

# List of custom regex expressions that can be displayed in the Filters menu
# of the Repositories and Activity pages.  Keep them very simple because you
# are likely to run into encoding issues if they are too complex.
#
# Use !!! to separate the filters 
#
# SINCE 0.8.0
web.customFilters =

# Show federation registrations (without token) and the current pull status
# to non-administrator users. 
#
# SINCE 0.6.0
web.showFederationRegistrations = false

# This is the message displayed when *web.authenticateViewPages=true*.
# This can point to a file with Markdown content.
# Specifying "gitblit" uses the internal login message.
#
# SINCE 0.7.0
web.loginMessage = gitblit

# This is the message displayed above the repositories table.
# This can point to a file with Markdown content.
# Specifying "gitblit" uses the internal welcome message.
#
# SINCE 0.5.0
web.repositoriesMessage = gitblit

# Ordered list of charsets/encodings to use when trying to display a blob.
# If empty, UTF-8 and ISO-8859-1 are used.  The server's default charset
# is always appended to the encoding list.  If all encodings fail to cleanly
# decode the blob content, UTF-8 will be used with the standard malformed
# input/unmappable character replacement strings.
# 
# SPACE-DELIMITED
# SINCE 1.0.0
web.blobEncodings = UTF-8 ISO-8859-1

# Manually set the default timezone to be used by Gitblit for display in the 
# web ui.  This value is independent of the JVM timezone.  Specifying a blank
# value will default to the JVM timezone.
# e.g. America/New_York, US/Pacific, UTC, Europe/Berlin
#
# SINCE 0.9.0
# RESTART REQUIRED
web.timezone =

# Use the client timezone when formatting dates.
# This uses AJAX to determine the browser's timezone and may require more
# server overhead because a Wicket session is created.  All Gitblit pages
# attempt to be stateless, if possible.
#
# SINCE 0.5.0
# RESTART REQUIRED
web.useClientTimezone = false

# Time format
# <http://download.oracle.com/javase/6/docs/api/java/text/SimpleDateFormat.html>
#
# SINCE 0.8.0
web.timeFormat = HH:mm

# Short date format
# <http://download.oracle.com/javase/6/docs/api/java/text/SimpleDateFormat.html>
#
# SINCE 0.5.0
web.datestampShortFormat = yyyy-MM-dd

# Long date format
#
# SINCE 0.8.0
web.datestampLongFormat = EEEE, MMMM d, yyyy

# Long timestamp format
# <http://download.oracle.com/javase/6/docs/api/java/text/SimpleDateFormat.html>
#
# SINCE 0.5.0
web.datetimestampLongFormat = EEEE, MMMM d, yyyy HH:mm Z

# Mount URL parameters
# This setting controls if pretty or parameter URLs are used.
# i.e.
# if true:
#     http://localhost/commit/myrepo/abcdef
# if false:
#     http://localhost/commit/?r=myrepo&h=abcdef
#
# SINCE 0.5.0
# RESTART REQUIRED
web.mountParameters = true

# Some servlet containers (e.g. Tomcat >= 6.0.10) disallow '/' (%2F) encoding
# in URLs as a security precaution for proxies.  This setting tells Gitblit
# to preemptively replace '/' with '*' or '!' for url string parameters.
#
# <https://issues.apache.org/jira/browse/WICKET-1303>
# <http://tomcat.apache.org/security-6.html#Fixed_in_Apache_Tomcat_6.0.10>
# Add *-Dorg.apache.tomcat.util.buf.UDecoder.ALLOW_ENCODED_SLASH=true* to your
# *CATALINA_OPTS* or to your JVM launch parameters
#
# SINCE 0.5.2
web.forwardSlashCharacter = /

# Show other URLs on the summary page for accessing your git repositories
# Use spaces to separate urls. {0} is the token for the repository name.
# e.g.
# web.otherUrls = ssh://localhost/git/{0} git://localhost/git/{0}
#
# SPACE-DELIMITED
# SINCE 0.5.0
web.otherUrls = 

# Choose how to present the repositories list.
#   grouped = group nested/subfolder repositories together (no sorting)
#   flat = flat list of repositories (sorting allowed)
#
# SINCE 0.5.0
web.repositoryListType = grouped

# If using a grouped repository list and there are repositories at the
# root level of your repositories folder, you may specify the displayed
# group name with this setting.  This value is only used for web presentation.
#
# SINCE 0.5.0
web.repositoryRootGroupName = main

# Display the repository swatch color next to the repository name link in the 
# repositories list. 
#
# SINCE 0.8.0
web.repositoryListSwatches = true

# Choose the diff presentation style: gitblt, gitweb, or plain
#
# SINCE 0.5.0
web.diffStyle = gitblit

# Control if email addresses are shown in web ui
#
# SINCE 0.5.0
web.showEmailAddresses = true

# Shows a combobox in the page links header with commit, committer, and author
# search selection.  Default search is commit.
#
# SINCE 0.5.0
web.showSearchTypeSelection = false

# Generates a line graph of repository activity over time on the Summary page.
# This uses the Google Charts API.
#
# SINCE 0.5.0 
web.generateActivityGraph = true

# The number of days to show on the activity page.
# Value must exceed 0 else default of 14 is used
#
# SINCE 0.8.0
web.activityDuration = 14

# The number of commits to display on the summary page
# Value must exceed 0 else default of 20 is used
#
# SINCE 0.5.0
web.summaryCommitCount = 16

# The number of tags/branches to display on the summary page.
# -1 = all tags/branches
# 0 = hide tags/branches
# N = N tags/branches
#
# SINCE 0.5.0
web.summaryRefsCount = 5

# The number of items to show on a page before showing the first, prev, next
# pagination links.  A default if 50 is used for any invalid value.
#
# SINCE 0.5.0
web.itemsPerPage = 50

# Registered file extensions to ignore during Lucene indexing
#
# SPACE-DELIMITED
# SINCE 0.9.0
web.luceneIgnoreExtensions = 7z arc arj bin bmp dll doc docx exe gif gz jar jpg lib lzh odg odf odt pdf ppt png so swf xcf xls xlsx zip

# Registered extensions for google-code-prettify
#
# SPACE-DELIMITED
# SINCE 0.5.0
web.prettyPrintExtensions = c cpp cs css frm groovy htm html java js php pl prefs properties py rb scala sh sql xml vb

# Registered extensions for markdown transformation
#
# SPACE-DELIMITED
# CASE-SENSITIVE
# SINCE 0.5.0
web.markdownExtensions = md mkd markdown MD MKD

# Image extensions
#
# SPACE-DELIMITED
# SINCE 0.5.0
web.imageExtensions = bmp jpg gif png 

# Registered extensions for binary blobs
#
# SPACE-DELIMITED
# SINCE 0.5.0
web.binaryExtensions = jar pdf tar.gz zip

# Aggressive heap management will run the garbage collector on every generated
# page.  This slows down page generation a little but improves heap consumption. 
#
# SINCE 0.5.0
web.aggressiveHeapManagement = false

# Run the webapp in debug mode
#
# SINCE 0.5.0
# RESTART REQUIRED
web.debugMode = false

# Enable/disable global regex substitutions (i.e. shared across repositories)
#
# SINCE 0.5.0
regex.global = true

# Example global regex substitutions
# Use !!! to separate the search pattern and the replace pattern
# searchpattern!!!replacepattern
# SINCE 0.5.0
regex.global.bug = \\b(Bug:)(\\s*[#]?|-){0,1}(\\d+)\\b!!!<a href="http://somehost/bug/$3">Bug-Id: $3</a>
# SINCE 0.5.0
regex.global.changeid = \\b(Change-Id:\\s*)([A-Za-z0-9]*)\\b!!!<a href="http://somehost/changeid/$2">Change-Id: $2</a>

# Example per-repository regex substitutions overrides global
# SINCE 0.5.0
regex.myrepository.bug = \\b(Bug:)(\\s*[#]?|-){0,1}(\\d+)\\b!!!<a href="http://elsewhere/bug/$3">Bug-Id: $3</a>

#
# Mail Settings
# SINCE 0.6.0
#
# Mail settings are used to notify administrators of received federation proposals
#

# ip or hostname of smtp server
#
# SINCE 0.6.0
mail.server =

# port to use for smtp requests
#
# SINCE 0.6.0
mail.port = 25

# debug the mail executor
#
# SINCE 0.6.0
mail.debug = false

# if your smtp server requires authentication, supply the credentials here
#
# SINCE 0.6.0
mail.username =
# SINCE 0.6.0
mail.password =

# from address for generated emails
#
# SINCE 0.6.0
mail.fromAddress = 

# List of email addresses for the Gitblit administrators
#
# SPACE-DELIMITED
# SINCE 0.6.0
mail.adminAddresses = 

# List of email addresses for sending push email notifications.
#
# This key currently requires use of the sendemail.groovy hook script.
# If you set sendemail.groovy in *groovy.postReceiveScripts* then email
# notifications for all repositories (regardless of access restrictions!)
# will be sent to these addresses.
#
# SPACE-DELIMITED
# SINCE 0.8.0
mail.mailingLists =

#
# Federation Settings
# SINCE 0.6.0
#
# A Gitblit federation is a way to backup one Gitblit instance to another.
#
# *git.enableGitServlet* must be true to use this feature.

# Your federation name is used for federation status acknowledgments.  If it is
# unset, and you elect to send a status acknowledgment, your Gitblit instance
# will be identified by its hostname, if available, else your internal ip address.
# The source Gitblit instance will also append your external IP address to your
# identification to differentiate multiple pulling systems behind a single proxy.
#
# SINCE 0.6.0
federation.name =

# Specify the passphrase of this Gitblit instance.
#
# An unspecified (empty) passphrase disables processing federation requests.
#
# This value can be anything you want: an integer, a sentence, an haiku, etc.
# Keep the value simple, though, to avoid Java properties file encoding issues.
#
# Changing your passphrase will break any registrations you have established with other
# Gitblit instances.
#
# CASE-SENSITIVE
# SINCE 0.6.0
# RESTART REQUIRED *(only to enable or disable federation)*
federation.passphrase =

# Control whether or not this Gitblit instance can receive federation proposals
# from another Gitblit instance.  Registering a federated Gitblit is a manual
# process.  Proposals help to simplify that process by allowing a remote Gitblit
# instance to send your Gitblit instance the federation pull data.
#
# SINCE 0.6.0
federation.allowProposals = false

# The destination folder for cached federation proposals.
# Use forward slashes even on Windows!!
#
# SINCE 0.6.0
federation.proposalsFolder = proposals

# The default pull frequency if frequency is unspecified on a registration
#
# SINCE 0.6.0
federation.defaultFrequency = 60 mins

# Federation Sets are named groups of repositories.  The Federation Sets are 
# available for selection in the repository settings page.  You can assign a
# repository to one or more sets and then distribute the token for the set.
# This allows you to grant federation pull access to a subset of your available
# repositories.  Tokens for federation sets only grant repository pull access.
#
# SPACE-DELIMITED
# CASE-SENSITIVE
# SINCE 0.6.0
federation.sets = 

# Federation pull registrations
# Registrations are read once, at startup.
#
# RESTART REQUIRED
#
# frequency:
#   The shortest frequency allowed is every 5 minutes
#   Decimal frequency values are cast to integers
#   Frequency values may be specified in mins, hours, or days
#   Values that can not be parsed or are unspecified default to *federation.defaultFrequency*
#
# folder:
#   if unspecified, the folder is *git.repositoriesFolder*
#   if specified, the folder is relative to *git.repositoriesFolder*
#
# bare:
#   if true, each repository will be created as a *bare* repository and will not
#   have a working directory.
#
#   if false, each repository will be created as a normal repository suitable
#   for local work.
#
# mirror:
#   if true, each repository HEAD is reset to *origin/master* after each pull.
#   The repository will be flagged *isFrozen* after the initial clone.
#
#   if false, each repository HEAD will point to the FETCH_HEAD of the initial
#   clone from the origin until pushed to or otherwise manipulated.
#
# mergeAccounts:
#   if true, remote accounts and their permissions are merged into your 
#   users.properties file 
#
# notifyOnError:
#   if true and the mail configuration is properly set, administrators will be
#   notified by email of pull failures
#
# include and exclude:
#   Space-delimited list of repositories to include or exclude from pull
#   may be * wildcard to include or exclude all
#   may use fuzzy match (e.g. org.eclipse.*)

#
# (Nearly) Perfect Mirror example
#

#federation.example1.url = https://go.gitblit.com
#federation.example1.token = 6f3b8a24bf970f17289b234284c94f43eb42f0e4
#federation.example1.frequency = 120 mins
#federation.example1.folder =
#federation.example1.bare = true 
#federation.example1.mirror = true 
#federation.example1.mergeAccounts = true

#
# Advanced Realm Settings
#

# URL of the LDAP server.
# To use encrypted transport, use either ldaps:// URL for SSL or ldap+tls:// to
# send StartTLS command.
#
# SINCE 1.0.0
realm.ldap.server = ldap://localhost

# Login username for LDAP searches.
# If this value is unspecified, anonymous LDAP login will be used.
# 
# e.g. mydomain\\username
#
# SINCE 1.0.0
realm.ldap.username = cn=Directory Manager

# Login password for LDAP searches.
#
# SINCE 1.0.0
realm.ldap.password = password

# The LdapUserService must be backed by another user service for standard user
# and team management.
# default: users.conf
#
# SINCE 1.0.0
# RESTART REQUIRED
realm.ldap.backingUserService = users.conf

# Delegate team membership control to LDAP.
#
# If true, team user memberships will be specified by LDAP groups.  This will
# disable team selection in Edit User and user selection in Edit Team.
#
# If false, LDAP will only be used for authentication and Gitblit will maintain
# team memberships with the *realm.ldap.backingUserService*.
#
# SINCE 1.0.0
realm.ldap.maintainTeams = false

# Root node for all LDAP users
#
# This is the root node from which subtree user searches will begin.
# If blank, Gitblit will search ALL nodes.
#
# SINCE 1.0.0
realm.ldap.accountBase = OU=Users,OU=UserControl,OU=MyOrganization,DC=MyDomain

# Filter criteria for LDAP users
#
# Query pattern to use when searching for a user account. This may be any valid 
# LDAP query expression, including the standard (&) and (|) operators.
#
# Variables may be injected via the ${variableName} syntax.
# Recognized variables are:
#    ${username} - The text entered as the user name
#
# SINCE 1.0.0
realm.ldap.accountPattern = (&(objectClass=person)(sAMAccountName=${username}))

# Root node for all LDAP groups to be used as Gitblit Teams
#
# This is the root node from which subtree team searches will begin.
# If blank, Gitblit will search ALL nodes.  
#
# SINCE 1.0.0
realm.ldap.groupBase = OU=Groups,OU=UserControl,OU=MyOrganization,DC=MyDomain

# Filter criteria for LDAP groups
#
# Query pattern to use when searching for a team. This may be any valid 
# LDAP query expression, including the standard (&) and (|) operators.
#
# Variables may be injected via the ${variableName} syntax.
# Recognized variables are:
#    ${username} - The text entered as the user name
#    ${dn} - The Distinguished Name of the user logged in
#
# All attributes from the LDAP User record are available. For example, if a user
# has an attribute "fullName" set to "John", "(fn=${fullName})" will be 
# translated to "(fn=John)".
#
# SINCE 1.0.0
realm.ldap.groupMemberPattern = (&(objectClass=group)(member=${dn}))

# LDAP users or groups that should be given administrator privileges.
#
# Teams are specified with a leading '@' character.  Groups with spaces in the
# name can be entered as "@team name".
#
# e.g. realm.ldap.admins = john @git_admins "@git admins"
#
# SPACE-DELIMITED
# SINCE 1.0.0
realm.ldap.admins = @Git_Admins

# Attribute(s) on the USER record that indicate their display (or full) name.
# Leave blank for no mapping available in LDAP.
#
# This may be a single attribute, or a string of multiple attributes.  Examples:
#  displayName - Uses the attribute 'displayName' on the user record
#  ${personalTitle}. ${givenName} ${surname} - Will concatenate the 3 
#       attributes together, with a '.' after personalTitle
#
# SINCE 1.0.0
realm.ldap.displayName = displayName

# Attribute(s) on the USER record that indicate their email address.
# Leave blank for no mapping available in LDAP.
#
# This may be a single attribute, or a string of multiple attributes.  Examples:
#  email - Uses the attribute 'email' on the user record
#  ${givenName}.${surname}@gitblit.com -Will concatenate the 2 attributes
#       together with a '.' and '@' creating something like first.last@gitblit.com 
#
# SINCE 1.0.0
realm.ldap.email = email

# The RedmineUserService must be backed by another user service for standard user
# and team management.
# default: users.conf
#
# RESTART REQUIRED
realm.redmine.backingUserService = users.conf

# URL of the Redmine.
realm.redmine.url = http://example.com/redmine

#
# Server Settings
#

# The temporary folder to decompress the embedded gitblit webapp. 
#
# SINCE 0.5.0
# RESTART REQUIRED
server.tempFolder = temp

# Use Jetty NIO connectors.  If false, Jetty Socket connectors will be used.
#
# SINCE 0.5.0
# RESTART REQUIRED
server.useNio = true

# Context path for the GO application.  You might want to change the context
# path if running Gitblit behind a proxy layer such as mod_proxy.
#
# SINCE 0.7.0
# RESTART REQUIRED
server.contextPath = /

# Standard http port to serve.  <= 0 disables this connector.
# On Unix/Linux systems, ports < 1024 require root permissions.
# Recommended value: 80 or 8080
#
# SINCE 0.5.0
# RESTART REQUIRED
server.httpPort = 0

# Secure/SSL https port to serve. <= 0 disables this connector.
# On Unix/Linux systems, ports < 1024 require root permissions.
# Recommended value: 443 or 8443
#
# SINCE 0.5.0
# RESTART REQUIRED
server.httpsPort = 8443

# Port for serving an Apache JServ Protocol (AJP) 1.3 connector for integrating
# Gitblit GO into an Apache HTTP server setup.  <= 0 disables this connector.
# Recommended value: 8009
#
# SINCE 0.9.0
# RESTART REQUIRED
server.ajpPort = 0

# Specify the interface for Jetty to bind the standard connector.
# You may specify an ip or an empty value to bind to all interfaces.
# Specifying localhost will result in Gitblit ONLY listening to requests to
# localhost.
#
# SINCE 0.5.0
# RESTART REQUIRED
server.httpBindInterface = localhost

# Specify the interface for Jetty to bind the secure connector.
# You may specify an ip or an empty value to bind to all interfaces.
# Specifying localhost will result in Gitblit ONLY listening to requests to
# localhost.
#
# SINCE 0.5.0
# RESTART REQUIRED
server.httpsBindInterface = localhost

# Specify the interface for Jetty to bind the AJP connector.
# You may specify an ip or an empty value to bind to all interfaces.
# Specifying localhost will result in Gitblit ONLY listening to requests to
# localhost.
#
# SINCE 0.9.0
# RESTART REQUIRED
server.ajpBindInterface = localhost

# Password for SSL keystore.
# Keystore password and certificate password must match.
# This is provided for convenience, its probably more secure to set this value
# using the --storePassword command line parameter.
#
# If you are using the official JRE or JDK from Oracle you may not have the
# JCE Unlimited Strength Jurisdiction Policy files bundled with your JVM.  Because
# of this, your store/key password can not exceed 7 characters.  If you require
# longer passwords you may need to install the JCE Unlimited Strength Jurisdiction
# Policy files from Oracle.
#
# http://www.oracle.com/technetwork/java/javase/downloads/index.html
#
# Gitblit and the Gitblit Certificate Authority will both indicate if Unlimited
# Strength encryption is available.
#
# SINCE 0.5.0
# RESTART REQUIRED
server.storePassword = gitblit

# If serving over https (recommended) you might consider requiring clients to
# authenticate with ssl certificates.  If enabled, only https clients with the
# a valid client certificate will be able to access Gitblit.
#
# If disabled, client certificate authentication is optional and will be tried
# first before falling-back to form authentication or basic authentication.
#
# Requiring client certificates to access any of Gitblit may be too extreme,
# consider this carefully.
#
# SINCE 1.2.0
# RESTART REQUIRED
server.requireClientCertificates = false

# Port for shutdown monitor to listen on.
#
# SINCE 0.5.0
# RESTART REQUIRED
>>>>>>> f1c3a882
server.shutdownPort = 8081<|MERGE_RESOLUTION|>--- conflicted
+++ resolved
@@ -1,4 +1,3 @@
-<<<<<<< HEAD
 #
 # Git Servlet Settings
 #
@@ -94,7 +93,7 @@
 
 # Only serve/display bare repositories.
 # If there are non-bare repositories in git.repositoriesFolder and this setting
-# is true, they will be excluded from the ui.
+# is true, they will be excluded from the ui. 
 #
 # SINCE 0.9.0
 git.onlyAccessBareRepositories = false
@@ -173,7 +172,7 @@
 
 # The default period, in days, between GCs for a repository.  If the total filesize
 # of the loose object exceeds *git.garbageCollectionThreshold* or the repository's
-# custom threshold, this period will be short-circuited.
+# custom threshold, this period will be short-circuited. 
 #
 # e.g. if a repository collects 100KB of loose objects every day with a 500KB
 # threshold and a period of 7 days, it will take 5 days for the loose objects to
@@ -262,7 +261,7 @@
 # typically has to deal with ~10-12 MiB XML files, so 15 m would be a reasonable
 # setting in that environment. Setting this too high may cause the JVM to run out
 # of heap space when handling very big binary files, such as device firmware or
-# CD-ROM ISO images. Make sure to adjust your JVM heap accordingly.
+# CD-ROM ISO images. Make sure to adjust your JVM heap accordingly. 
 #
 # Default is 50 MiB on all platforms.
 #
@@ -279,7 +278,7 @@
 # a call to munmap() can be made by the JVM native code.
 #
 # In server applications (such as Gitblit) that need to access many pack files,
-# setting this to true risks artificially running out of virtual address space,
+# setting this to true risks artificially running out of virtual address space, 
 # as the garbage collector cannot reclaim unused mapped spaces fast enough.
 #
 # Default on JGit is false. Although potentially slower, it yields much more
@@ -317,7 +316,7 @@
 # to change.
 #
 # Script names are case-sensitive on case-sensitive file systems.  You may omit
-# the traditional ".groovy" from this list if your file extension is ".groovy"
+# the traditional ".groovy" from this list if your file extension is ".groovy" 
 #
 # NOTE:
 # These scripts are only executed when pushing to *Gitblit*, not to other Git
@@ -337,7 +336,7 @@
 # You might trigger a continuous-integration build here or send a notification.
 #
 # Script names are case-sensitive on case-sensitive file systems.  You may omit
-# the traditional ".groovy" from this list if your file extension is ".groovy"
+# the traditional ".groovy" from this list if your file extension is ".groovy" 
 #
 # NOTE:
 # These scripts are only executed when pushing to *Gitblit*, not to other Git
@@ -345,7 +344,7 @@
 # repositories. These are NOT repository-specific scripts!  Within the script
 # you may customize the control-flow for a specific repository by checking the
 # *repository* variable.
-#
+# 
 # SPACE-DELIMITED
 # CASE-SENSITIVE
 # SINCE 0.8.0
@@ -354,7 +353,7 @@
 # Repository custom fields for Groovy Hook mechanism
 #
 # List of key=label pairs of custom fields to prompt for in the Edit Repository
-# page.  These keys are stored in the repository's git config file in the
+# page.  These keys are stored in the repository's git config file in the 
 # section [gitblit "customFields"].  Key names are alphanumeric only.  These
 # fields are intended to be used for the Groovy hook mechanism where a script
 # can adjust it's execution based on the custom fields stored in the repository
@@ -364,7 +363,7 @@
 #
 # SPACE-DELIMITED
 # SINCE 1.0.0
-groovy.customFields =
+groovy.customFields = 
 
 #
 # Authentication Settings
@@ -412,13 +411,13 @@
 # combined-md5 is the hash of username.toLowerCase()+password.
 # Default is md5.
 #
-# SINCE 0.5.0
+# SINCE 0.5.0 
 realm.passwordStorage = md5
 
 # Minimum valid length for a plain text password.
 # Default value is 5.  Absolute minimum is 4.
 #
-# SINCE 0.5.0
+# SINCE 0.5.0 
 realm.minPasswordLength = 5
 
 #
@@ -433,30 +432,30 @@
 # repositories, create users, and edit repository metadata.
 #
 # If *web.authenticateAdminPages*=false, any user can execute the aforementioned
-# functions.
-#
-# SINCE 0.5.0
+# functions. 
+#
+# SINCE 0.5.0 
 web.allowAdministration = true
 
-# Allows rpc clients to list repositories and possibly manage or administer the
+# Allows rpc clients to list repositories and possibly manage or administer the 
 # Gitblit server, if the authenticated account has administrator permissions.
 # See *web.enableRpcManagement* and *web.enableRpcAdministration*.
 #
-# SINCE 0.7.0
+# SINCE 0.7.0 
 web.enableRpcServlet = true
 
 # Allows rpc clients to manage repositories and users of the Gitblit instance,
 # if the authenticated account has administrator permissions.
 # Requires *web.enableRpcServlet=true*.
 #
-# SINCE 0.7.0
+# SINCE 0.7.0 
 web.enableRpcManagement = false
 
 # Allows rpc clients to control the server settings and monitor the health of this
 # this Gitblit instance, if the authenticated account has administrator permissions.
 # Requires *web.enableRpcServlet=true* and *web.enableRpcManagement*.
 #
-# SINCE 0.7.0
+# SINCE 0.7.0 
 web.enableRpcAdministration = false
 
 # Full path to a configurable robots.txt file.  With this file you can control
@@ -464,7 +463,7 @@
 # http://googlewebmastercentral.blogspot.com/2008/06/improving-on-robots-exclusion-protocol.html
 #
 # SINCE 1.0.0
-web.robots.txt =
+web.robots.txt = 
 
 # If true, the web ui layout will respond and adapt to the browser's dimensions.
 # if false, the web ui will use a 940px fixed-width layout.
@@ -480,8 +479,21 @@
 
 # Allow dynamic zip downloads.
 #
-# SINCE 0.5.0
+# SINCE 0.5.0   
 web.allowZipDownloads = true
+
+# If *web.allowZipDownloads=true* the following formats will be displayed for
+# download compressed archive links:
+#
+# zip   = standard .zip
+# tar   = standard tar format (preserves *nix permissions and symlinks)
+# gz    = gz-compressed tar
+# xz    = xz-compressed tar
+# bzip2 = bzip2-compressed tar
+#
+# SPACE-DELIMITED
+# SINCE 1.2.0
+web.compressedDownloads = zip gz
 
 # Allow optional Lucene integration. Lucene indexing is an opt-in feature.
 # A repository may specify branches to index with Lucene instead of using Git
@@ -511,7 +523,7 @@
 
 # Show the size of each repository on the repositories page.
 # This requires recursive traversal of each repository folder.  This may be
-# non-performant on some operating systems and/or filesystems.
+# non-performant on some operating systems and/or filesystems. 
 #
 # SINCE 0.5.2
 web.showRepositorySizes = true
@@ -520,13 +532,13 @@
 # of the Repositories and Activity pages.  Keep them very simple because you
 # are likely to run into encoding issues if they are too complex.
 #
-# Use !!! to separate the filters
+# Use !!! to separate the filters 
 #
 # SINCE 0.8.0
 web.customFilters =
 
 # Show federation registrations (without token) and the current pull status
-# to non-administrator users.
+# to non-administrator users. 
 #
 # SINCE 0.6.0
 web.showFederationRegistrations = false
@@ -550,12 +562,12 @@
 # is always appended to the encoding list.  If all encodings fail to cleanly
 # decode the blob content, UTF-8 will be used with the standard malformed
 # input/unmappable character replacement strings.
-#
+# 
 # SPACE-DELIMITED
 # SINCE 1.0.0
 web.blobEncodings = UTF-8 ISO-8859-1
 
-# Manually set the default timezone to be used by Gitblit for display in the
+# Manually set the default timezone to be used by Gitblit for display in the 
 # web ui.  This value is independent of the JVM timezone.  Specifying a blank
 # value will default to the JVM timezone.
 # e.g. America/New_York, US/Pacific, UTC, Europe/Berlin
@@ -627,1208 +639,6 @@
 #
 # SPACE-DELIMITED
 # SINCE 0.5.0
-web.otherUrls =
-
-# Choose how to present the repositories list.
-#   grouped = group nested/subfolder repositories together (no sorting)
-#   flat = flat list of repositories (sorting allowed)
-#
-# SINCE 0.5.0
-web.repositoryListType = grouped
-
-# If using a grouped repository list and there are repositories at the
-# root level of your repositories folder, you may specify the displayed
-# group name with this setting.  This value is only used for web presentation.
-#
-# SINCE 0.5.0
-web.repositoryRootGroupName = main
-
-# Display the repository swatch color next to the repository name link in the
-# repositories list.
-#
-# SINCE 0.8.0
-web.repositoryListSwatches = true
-
-# Choose the diff presentation style: gitblt, gitweb, or plain
-#
-# SINCE 0.5.0
-web.diffStyle = gitblit
-
-# Control if email addresses are shown in web ui
-#
-# SINCE 0.5.0
-web.showEmailAddresses = true
-
-# Shows a combobox in the page links header with commit, committer, and author
-# search selection.  Default search is commit.
-#
-# SINCE 0.5.0
-web.showSearchTypeSelection = false
-
-# Generates a line graph of repository activity over time on the Summary page.
-# This uses the Google Charts API.
-#
-# SINCE 0.5.0
-web.generateActivityGraph = true
-
-# The number of days to show on the activity page.
-# Value must exceed 0 else default of 14 is used
-#
-# SINCE 0.8.0
-web.activityDuration = 14
-
-# The number of commits to display on the summary page
-# Value must exceed 0 else default of 20 is used
-#
-# SINCE 0.5.0
-web.summaryCommitCount = 16
-
-# The number of tags/branches to display on the summary page.
-# -1 = all tags/branches
-# 0 = hide tags/branches
-# N = N tags/branches
-#
-# SINCE 0.5.0
-web.summaryRefsCount = 5
-
-# The number of items to show on a page before showing the first, prev, next
-# pagination links.  A default if 50 is used for any invalid value.
-#
-# SINCE 0.5.0
-web.itemsPerPage = 50
-
-# Registered file extensions to ignore during Lucene indexing
-#
-# SPACE-DELIMITED
-# SINCE 0.9.0
-web.luceneIgnoreExtensions = 7z arc arj bin bmp dll doc docx exe gif gz jar jpg lib lzh odg odf odt pdf ppt png so swf xcf xls xlsx zip
-
-# Registered extensions for google-code-prettify
-#
-# SPACE-DELIMITED
-# SINCE 0.5.0
-web.prettyPrintExtensions = c cpp cs css frm groovy htm html java js php pl prefs properties py rb scala sh sql xml vb
-
-# Registered extensions for markdown transformation
-#
-# SPACE-DELIMITED
-# CASE-SENSITIVE
-# SINCE 0.5.0
-web.markdownExtensions = md mkd markdown MD MKD
-
-# Image extensions
-#
-# SPACE-DELIMITED
-# SINCE 0.5.0
-web.imageExtensions = bmp jpg gif png
-
-# Registered extensions for binary blobs
-#
-# SPACE-DELIMITED
-# SINCE 0.5.0
-web.binaryExtensions = jar pdf tar.gz zip
-
-# Aggressive heap management will run the garbage collector on every generated
-# page.  This slows down page generation a little but improves heap consumption.
-#
-# SINCE 0.5.0
-web.aggressiveHeapManagement = false
-
-# Run the webapp in debug mode
-#
-# SINCE 0.5.0
-# RESTART REQUIRED
-web.debugMode = false
-
-# Enable/disable global regex substitutions (i.e. shared across repositories)
-#
-# SINCE 0.5.0
-regex.global = true
-
-# Example global regex substitutions
-# Use !!! to separate the search pattern and the replace pattern
-# searchpattern!!!replacepattern
-# SINCE 0.5.0
-regex.global.bug = \\b(Bug:)(\\s*[#]?|-){0,1}(\\d+)\\b!!!<a href="http://somehost/bug/$3">Bug-Id: $3</a>
-# SINCE 0.5.0
-regex.global.changeid = \\b(Change-Id:\\s*)([A-Za-z0-9]*)\\b!!!<a href="http://somehost/changeid/$2">Change-Id: $2</a>
-
-# Example per-repository regex substitutions overrides global
-# SINCE 0.5.0
-regex.myrepository.bug = \\b(Bug:)(\\s*[#]?|-){0,1}(\\d+)\\b!!!<a href="http://elsewhere/bug/$3">Bug-Id: $3</a>
-
-#
-# Mail Settings
-# SINCE 0.6.0
-#
-# Mail settings are used to notify administrators of received federation proposals
-#
-
-# ip or hostname of smtp server
-#
-# SINCE 0.6.0
-mail.server =
-
-# port to use for smtp requests
-#
-# SINCE 0.6.0
-mail.port = 25
-
-# debug the mail executor
-#
-# SINCE 0.6.0
-mail.debug = false
-
-# if your smtp server requires authentication, supply the credentials here
-#
-# SINCE 0.6.0
-mail.username =
-# SINCE 0.6.0
-mail.password =
-
-# from address for generated emails
-#
-# SINCE 0.6.0
-mail.fromAddress =
-
-# List of email addresses for the Gitblit administrators
-#
-# SPACE-DELIMITED
-# SINCE 0.6.0
-mail.adminAddresses =
-
-# List of email addresses for sending push email notifications.
-#
-# This key currently requires use of the sendemail.groovy hook script.
-# If you set sendemail.groovy in *groovy.postReceiveScripts* then email
-# notifications for all repositories (regardless of access restrictions!)
-# will be sent to these addresses.
-#
-# SPACE-DELIMITED
-# SINCE 0.8.0
-mail.mailingLists =
-
-#
-# Federation Settings
-# SINCE 0.6.0
-#
-# A Gitblit federation is a way to backup one Gitblit instance to another.
-#
-# *git.enableGitServlet* must be true to use this feature.
-
-# Your federation name is used for federation status acknowledgments.  If it is
-# unset, and you elect to send a status acknowledgment, your Gitblit instance
-# will be identified by its hostname, if available, else your internal ip address.
-# The source Gitblit instance will also append your external IP address to your
-# identification to differentiate multiple pulling systems behind a single proxy.
-#
-# SINCE 0.6.0
-federation.name =
-
-# Specify the passphrase of this Gitblit instance.
-#
-# An unspecified (empty) passphrase disables processing federation requests.
-#
-# This value can be anything you want: an integer, a sentence, an haiku, etc.
-# Keep the value simple, though, to avoid Java properties file encoding issues.
-#
-# Changing your passphrase will break any registrations you have established with other
-# Gitblit instances.
-#
-# CASE-SENSITIVE
-# SINCE 0.6.0
-# RESTART REQUIRED *(only to enable or disable federation)*
-federation.passphrase =
-
-# Control whether or not this Gitblit instance can receive federation proposals
-# from another Gitblit instance.  Registering a federated Gitblit is a manual
-# process.  Proposals help to simplify that process by allowing a remote Gitblit
-# instance to send your Gitblit instance the federation pull data.
-#
-# SINCE 0.6.0
-federation.allowProposals = false
-
-# The destination folder for cached federation proposals.
-# Use forward slashes even on Windows!!
-#
-# SINCE 0.6.0
-federation.proposalsFolder = proposals
-
-# The default pull frequency if frequency is unspecified on a registration
-#
-# SINCE 0.6.0
-federation.defaultFrequency = 60 mins
-
-# Federation Sets are named groups of repositories.  The Federation Sets are
-# available for selection in the repository settings page.  You can assign a
-# repository to one or more sets and then distribute the token for the set.
-# This allows you to grant federation pull access to a subset of your available
-# repositories.  Tokens for federation sets only grant repository pull access.
-#
-# SPACE-DELIMITED
-# CASE-SENSITIVE
-# SINCE 0.6.0
-federation.sets =
-
-# Federation pull registrations
-# Registrations are read once, at startup.
-#
-# RESTART REQUIRED
-#
-# frequency:
-#   The shortest frequency allowed is every 5 minutes
-#   Decimal frequency values are cast to integers
-#   Frequency values may be specified in mins, hours, or days
-#   Values that can not be parsed or are unspecified default to *federation.defaultFrequency*
-#
-# folder:
-#   if unspecified, the folder is *git.repositoriesFolder*
-#   if specified, the folder is relative to *git.repositoriesFolder*
-#
-# bare:
-#   if true, each repository will be created as a *bare* repository and will not
-#   have a working directory.
-#
-#   if false, each repository will be created as a normal repository suitable
-#   for local work.
-#
-# mirror:
-#   if true, each repository HEAD is reset to *origin/master* after each pull.
-#   The repository will be flagged *isFrozen* after the initial clone.
-#
-#   if false, each repository HEAD will point to the FETCH_HEAD of the initial
-#   clone from the origin until pushed to or otherwise manipulated.
-#
-# mergeAccounts:
-#   if true, remote accounts and their permissions are merged into your
-#   users.properties file
-#
-# notifyOnError:
-#   if true and the mail configuration is properly set, administrators will be
-#   notified by email of pull failures
-#
-# include and exclude:
-#   Space-delimited list of repositories to include or exclude from pull
-#   may be * wildcard to include or exclude all
-#   may use fuzzy match (e.g. org.eclipse.*)
-
-#
-# (Nearly) Perfect Mirror example
-#
-
-#federation.example1.url = https://go.gitblit.com
-#federation.example1.token = 6f3b8a24bf970f17289b234284c94f43eb42f0e4
-#federation.example1.frequency = 120 mins
-#federation.example1.folder =
-#federation.example1.bare = true
-#federation.example1.mirror = true
-#federation.example1.mergeAccounts = true
-
-#
-# Advanced Realm Settings
-#
-
-# URL of the LDAP server.
-# To use encrypted transport, use either ldaps:// URL for SSL or ldap+tls:// to
-# send StartTLS command.
-#
-# SINCE 1.0.0
-realm.ldap.server = ldap://localhost
-
-# Login username for LDAP searches.
-# If this value is unspecified, anonymous LDAP login will be used.
-#
-# e.g. mydomain\\username
-#
-# SINCE 1.0.0
-realm.ldap.username = cn=Directory Manager
-
-# Login password for LDAP searches.
-#
-# SINCE 1.0.0
-realm.ldap.password = password
-
-# The LdapUserService must be backed by another user service for standard user
-# and team management.
-# default: users.conf
-#
-# SINCE 1.0.0
-# RESTART REQUIRED
-realm.ldap.backingUserService = users.conf
-
-# Delegate team membership control to LDAP.
-#
-# If true, team user memberships will be specified by LDAP groups.  This will
-# disable team selection in Edit User and user selection in Edit Team.
-#
-# If false, LDAP will only be used for authentication and Gitblit will maintain
-# team memberships with the *realm.ldap.backingUserService*.
-#
-# SINCE 1.0.0
-realm.ldap.maintainTeams = false
-
-# Root node for all LDAP users
-#
-# This is the root node from which subtree user searches will begin.
-# If blank, Gitblit will search ALL nodes.
-#
-# SINCE 1.0.0
-realm.ldap.accountBase = OU=Users,OU=UserControl,OU=MyOrganization,DC=MyDomain
-
-# Filter criteria for LDAP users
-#
-# Query pattern to use when searching for a user account. This may be any valid
-# LDAP query expression, including the standard (&) and (|) operators.
-#
-# Variables may be injected via the ${variableName} syntax.
-# Recognized variables are:
-#    ${username} - The text entered as the user name
-#
-# SINCE 1.0.0
-realm.ldap.accountPattern = (&(objectClass=person)(sAMAccountName=${username}))
-
-# Root node for all LDAP groups to be used as Gitblit Teams
-#
-# This is the root node from which subtree team searches will begin.
-# If blank, Gitblit will search ALL nodes.
-#
-# SINCE 1.0.0
-realm.ldap.groupBase = OU=Groups,OU=UserControl,OU=MyOrganization,DC=MyDomain
-
-# Filter criteria for LDAP groups
-#
-# Query pattern to use when searching for a team. This may be any valid
-# LDAP query expression, including the standard (&) and (|) operators.
-#
-# Variables may be injected via the ${variableName} syntax.
-# Recognized variables are:
-#    ${username} - The text entered as the user name
-#    ${dn} - The Distinguished Name of the user logged in
-#
-# All attributes from the LDAP User record are available. For example, if a user
-# has an attribute "fullName" set to "John", "(fn=${fullName})" will be
-# translated to "(fn=John)".
-#
-# SINCE 1.0.0
-realm.ldap.groupMemberPattern = (&(objectClass=group)(member=${dn}))
-
-# LDAP users or groups that should be given administrator privileges.
-#
-# Teams are specified with a leading '@' character.  Groups with spaces in the
-# name can be entered as "@team name".
-#
-# e.g. realm.ldap.admins = john @git_admins "@git admins"
-#
-# SPACE-DELIMITED
-# SINCE 1.0.0
-realm.ldap.admins = @Git_Admins
-
-# Attribute(s) on the USER record that indicate their display (or full) name.
-# Leave blank for no mapping available in LDAP.
-#
-# This may be a single attribute, or a string of multiple attributes.  Examples:
-#  displayName - Uses the attribute 'displayName' on the user record
-#  ${personalTitle}. ${givenName} ${surname} - Will concatenate the 3
-#       attributes together, with a '.' after personalTitle
-#
-# SINCE 1.0.0
-realm.ldap.displayName = displayName
-
-# Attribute(s) on the USER record that indicate their email address.
-# Leave blank for no mapping available in LDAP.
-#
-# This may be a single attribute, or a string of multiple attributes.  Examples:
-#  email - Uses the attribute 'email' on the user record
-#  ${givenName}.${surname}@gitblit.com -Will concatenate the 2 attributes
-#       together with a '.' and '@' creating something like first.last@gitblit.com
-#
-# SINCE 1.0.0
-realm.ldap.email = email
-
-# Defines whether to synchronize all LDAP users into the backing user service
-#
-# Valid values: true, false
-# If left blank, false is assumed
-realm.ldap.synchronizeUsers.enable = false
-
-# Defines whether to delete non-existent LDAP users from the backing user service
-# during synchronization. depends on  realm.ldap.synchronizeUsers.enable = true
-#
-# Valid values: true, false
-# If left blank, true is assumed
-realm.ldap.synchronizeUsers.removeDeleted = true
-
-# Attribute on the USER record that indicate their username to be used in gitblit
-# when synchronizing users from LDAP
-# if blank, Gitblit will use uid
-#
-#
-realm.ldap.uid = uid
-
-# The RedmineUserService must be backed by another user service for standard user
-# and team management.
-# default: users.conf
-#
-# RESTART REQUIRED
-realm.redmine.backingUserService = users.conf
-
-# URL of the Redmine.
-realm.redmine.url = http://example.com/redmine
-
-#
-# Server Settings
-#
-
-# The temporary folder to decompress the embedded gitblit webapp.
-#
-# SINCE 0.5.0
-# RESTART REQUIRED
-server.tempFolder = temp
-
-# Use Jetty NIO connectors.  If false, Jetty Socket connectors will be used.
-#
-# SINCE 0.5.0
-# RESTART REQUIRED
-server.useNio = true
-
-# Context path for the GO application.  You might want to change the context
-# path if running Gitblit behind a proxy layer such as mod_proxy.
-#
-# SINCE 0.7.0
-# RESTART REQUIRED
-server.contextPath = /
-
-# Standard http port to serve.  <= 0 disables this connector.
-# On Unix/Linux systems, ports < 1024 require root permissions.
-# Recommended value: 80 or 8080
-#
-# SINCE 0.5.0
-# RESTART REQUIRED
-server.httpPort = 0
-
-# Secure/SSL https port to serve. <= 0 disables this connector.
-# On Unix/Linux systems, ports < 1024 require root permissions.
-# Recommended value: 443 or 8443
-#
-# SINCE 0.5.0
-# RESTART REQUIRED
-server.httpsPort = 8443
-
-# Port for serving an Apache JServ Protocol (AJP) 1.3 connector for integrating
-# Gitblit GO into an Apache HTTP server setup.  <= 0 disables this connector.
-# Recommended value: 8009
-#
-# SINCE 0.9.0
-# RESTART REQUIRED
-server.ajpPort = 0
-
-# Specify the interface for Jetty to bind the standard connector.
-# You may specify an ip or an empty value to bind to all interfaces.
-# Specifying localhost will result in Gitblit ONLY listening to requests to
-# localhost.
-#
-# SINCE 0.5.0
-# RESTART REQUIRED
-server.httpBindInterface = localhost
-
-# Specify the interface for Jetty to bind the secure connector.
-# You may specify an ip or an empty value to bind to all interfaces.
-# Specifying localhost will result in Gitblit ONLY listening to requests to
-# localhost.
-#
-# SINCE 0.5.0
-# RESTART REQUIRED
-server.httpsBindInterface = localhost
-
-# Specify the interface for Jetty to bind the AJP connector.
-# You may specify an ip or an empty value to bind to all interfaces.
-# Specifying localhost will result in Gitblit ONLY listening to requests to
-# localhost.
-#
-# SINCE 0.9.0
-# RESTART REQUIRED
-server.ajpBindInterface = localhost
-
-# Password for SSL keystore.
-# Keystore password and certificate password must match.
-# This is provided for convenience, its probably more secure to set this value
-# using the --storePassword command line parameter.
-#
-# If you are using the official JRE or JDK from Oracle you may not have the
-# JCE Unlimited Strength Jurisdiction Policy files bundled with your JVM.  Because
-# of this, your store/key password can not exceed 7 characters.  If you require
-# longer passwords you may need to install the JCE Unlimited Strength Jurisdiction
-# Policy files from Oracle.
-#
-# http://www.oracle.com/technetwork/java/javase/downloads/index.html
-#
-# Gitblit and the Gitblit Certificate Authority will both indicate if Unlimited
-# Strength encryption is available.
-#
-# SINCE 0.5.0
-# RESTART REQUIRED
-server.storePassword = gitblit
-
-# If serving over https (recommended) you might consider requiring clients to
-# authenticate with ssl certificates.  If enabled, only https clients with the
-# a valid client certificate will be able to access Gitblit.
-#
-# If disabled, client certificate authentication is optional and will be tried
-# first before falling-back to form authentication or basic authentication.
-#
-# Requiring client certificates to access any of Gitblit may be too extreme,
-# consider this carefully.
-#
-# SINCE 1.2.0
-# RESTART REQUIRED
-server.requireClientCertificates = false
-
-# Port for shutdown monitor to listen on.
-#
-# SINCE 0.5.0
-# RESTART REQUIRED
-=======
-#
-# Git Servlet Settings
-#
-
-# Base folder for repositories.
-# This folder may contain bare and non-bare repositories but Gitblit will only
-# allow you to push to bare repositories.
-# Use forward slashes even on Windows!!
-# e.g. c:/gitrepos
-#
-# SINCE 0.5.0
-# RESTART REQUIRED
-git.repositoriesFolder = git
-
-# Build the available repository list at startup and cache this list for reuse.
-# This reduces disk io when presenting the repositories page, responding to rpcs,
-# etc, but it means that  Gitblit will not automatically identify repositories
-# added or deleted by external tools.
-#
-# For this case you can use curl, wget, etc to issue an rpc request to clear the
-# cache (e.g. https://localhost/rpc?req=CLEAR_REPOSITORY_CACHE)
-#
-# SINCE 1.1.0
-git.cacheRepositoryList = true
-
-# Search the repositories folder subfolders for other repositories.
-# Repositories MAY NOT be nested (i.e. one repository within another)
-# but they may be grouped together in subfolders.
-# e.g. c:/gitrepos/libraries/mylibrary.git
-#      c:/gitrepos/libraries/myotherlibrary.git
-#
-# SINCE 0.5.0
-git.searchRepositoriesSubfolders = true
-
-# Maximum number of folders to recurse into when searching for repositories.
-# The default value, -1, disables depth limits.
-#
-# SINCE 1.1.0
-git.searchRecursionDepth = -1
-
-# List of regex exclusion patterns to match against folders found in
-# *git.repositoriesFolder*.
-# Use forward slashes even on Windows!!
-# e.g. test/jgit\.git
-#
-# SPACE-DELIMITED
-# CASE-SENSITIVE
-# SINCE 1.1.0
-git.searchExclusions =
-
-# List of regex url patterns for extracting a repository name when locating
-# submodules.
-#   e.g. git.submoduleUrlPatterns = .*?://github.com/(.*) will extract
-#   *gitblit/gitblit.git* from *git://github.com/gitblit/gitblit.git*
-# If no matches are found then the submodule repository name is assumed to be
-# whatever trails the last / character. (e.g. gitblit.git).
-#
-# SPACE-DELIMITED
-# CASE-SENSITIVE
-# SINCE 1.1.0
-git.submoduleUrlPatterns = .*?://github.com/(.*)
-
-# Allow push/pull over http/https with JGit servlet.
-# If you do NOT want to allow Git clients to clone/push to Gitblit set this
-# to false.  You might want to do this if you are only using ssh:// or git://.
-# If you set this false, consider changing the *web.otherUrls* setting to
-# indicate your clone/push urls.
-#
-# SINCE 0.5.0
-git.enableGitServlet = true
-
-# If you want to restrict all git servlet access to those with valid X509 client
-# certificates then set this value to true.
-#
-# SINCE 1.2.0
-git.requiresClientCertificate = false
-
-# Enforce date checks on client certificates to ensure that they are not being
-# used prematurely and that they have not expired.
-#
-# SINCE 1.2.0
-git.enforceCertificateValidity = true
-
-# List of OIDs to extract from a client certificate DN to map a certificate to
-# an account username.
-#
-# e.g. git.certificateUsernameOIDs = CN
-# e.g. git.certificateUsernameOIDs = FirstName LastName
-#
-# SPACE-DELIMITED
-# SINCE 1.2.0
-git.certificateUsernameOIDs = CN
-
-# Only serve/display bare repositories.
-# If there are non-bare repositories in git.repositoriesFolder and this setting
-# is true, they will be excluded from the ui. 
-#
-# SINCE 0.9.0
-git.onlyAccessBareRepositories = false
-
-# Allow an authenticated user to create a destination repository on a push if
-# the repository does not already exist.
-#
-# Administrator accounts can create a repository in any project.
-# These repositories are created with the default access restriction and authorization
-# control values.  The pushing account is set as the owner.
-#
-# Non-administrator accounts with the CREATE role may create personal repositories.
-# These repositories are created as VIEW restricted for NAMED users.
-# The pushing account is set as the owner.
-#
-# SINCE 1.2.0
-git.allowCreateOnPush = true
-
-# The default access restriction for new repositories.
-# Valid values are NONE, PUSH, CLONE, VIEW
-#  NONE = anonymous view, clone, & push
-#  PUSH = anonymous view & clone and authenticated push
-#  CLONE = anonymous view, authenticated clone & push
-#  VIEW = authenticated view, clone, & push
-#
-# SINCE 1.0.0
-git.defaultAccessRestriction = NONE
-
-# The default authorization control for new repositories.
-# Valid values are AUTHENTICATED and NAMED
-#  AUTHENTICATED = any authenticated user is granted restricted access
-#  NAMED = only named users/teams are granted restricted access
-#
-# SINCE 1.1.0
-git.defaultAuthorizationControl = NAMED
-
-# Enable JGit-based garbage collection. (!!EXPERIMENTAL!!)
-#
-# USE AT YOUR OWN RISK!
-#
-# If enabled, the garbage collection executor scans all repositories once a day
-# at the hour of your choosing.  The GC executor will take each repository "offline",
-# one-at-a-time, to check if the repository satisfies it's GC trigger requirements.
-#
-# While the repository is offline it will be inaccessible from the web UI or from
-# any of the other services (git, rpc, rss, etc).
-#
-# Gitblit's GC Executor MAY NOT PLAY NICE with the other Git kids on the block,
-# especially on Windows systems, so if you are using other tools please coordinate
-# their usage with your GC Executor schedule or do not use this feature.
-#
-# The GC algorithm complex and the JGit team advises caution when using their
-# young implementation of GC.
-#
-# http://wiki.eclipse.org/EGit/New_and_Noteworthy/2.1#Garbage_Collector_and_Repository_Storage_Statistics
-#
-# EXPERIMENTAL
-# SINCE 1.2.0
-# RESTART REQUIRED
-git.enableGarbageCollection = false
-
-# Hour of the day for the GC Executor to scan repositories.
-# This value is in 24-hour time.
-#
-# SINCE 1.2.0
-git.garbageCollectionHour = 0
-
-# The default minimum total filesize of loose objects to trigger early garbage
-# collection.
-#
-# You may specify a custom threshold for a repository in the repository's settings.
-# Common unit suffixes of k, m, or g are supported.
-#
-# SINCE 1.2.0
-git.defaultGarbageCollectionThreshold = 500k
-
-# The default period, in days, between GCs for a repository.  If the total filesize
-# of the loose object exceeds *git.garbageCollectionThreshold* or the repository's
-# custom threshold, this period will be short-circuited. 
-#
-# e.g. if a repository collects 100KB of loose objects every day with a 500KB
-# threshold and a period of 7 days, it will take 5 days for the loose objects to
-# be collected, packed, and pruned.
-#
-# OR
-#
-# if a repository collects 10KB of loose objects every day with a 500KB threshold
-# and a period of 7 days, it will take the full 7 days for the loose objects to be
-# collected, packed, and pruned.
-#
-# You may specify a custom period for a repository in the repository's settings.
-#
-# The minimum value is 1 day since the GC Executor only runs once a day.
-#
-# SINCE 1.2.0
-git.defaultGarbageCollectionPeriod = 7
-
-# Number of bytes of a pack file to load into memory in a single read operation.
-# This is the "page size" of the JGit buffer cache, used for all pack access
-# operations. All disk IO occurs as single window reads. Setting this too large
-# may cause the process to load more data than is required; setting this too small
-# may increase the frequency of read() system calls.
-#
-# Default on JGit is 8 KiB on all platforms.
-#
-# Common unit suffixes of k, m, or g are supported.
-# Documentation courtesy of the Gerrit project.
-#
-# SINCE 1.0.0
-# RESTART REQUIRED
-git.packedGitWindowSize = 8k
-
-# Maximum number of bytes to load and cache in memory from pack files. If JGit
-# needs to access more than this many bytes it will unload less frequently used
-# windows to reclaim memory space within the process. As this buffer must be shared
-# with the rest of the JVM heap, it should be a fraction of the total memory available.
-#
-# The JGit team recommends setting this value larger than the size of your biggest
-# repository. This ensures you can serve most requests from memory.
-#
-# Default on JGit is 10 MiB on all platforms.
-#
-# Common unit suffixes of k, m, or g are supported.
-# Documentation courtesy of the Gerrit project.
-#
-# SINCE 1.0.0
-# RESTART REQUIRED
-git.packedGitLimit = 10m
-
-# Maximum number of bytes to reserve for caching base objects that multiple deltafied
-# objects reference. By storing the entire decompressed base object in a cache Git
-# is able to avoid unpacking and decompressing frequently used base objects multiple times.
-#
-# Default on JGit is 10 MiB on all platforms. You probably do not need to adjust
-# this value.
-#
-# Common unit suffixes of k, m, or g are supported.
-# Documentation courtesy of the Gerrit project.
-#
-# SINCE 1.0.0
-# RESTART REQUIRED
-git.deltaBaseCacheLimit = 10m
-
-# Maximum number of pack files to have open at once. A pack file must be opened
-# in order for any of its data to be available in a cached window.
-#
-# If you increase this to a larger setting you may need to also adjust the ulimit
-# on file descriptors for the host JVM, as Gitblit needs additional file descriptors
-# available for network sockets and other repository data manipulation.
-#
-# Default on JGit is 128 file descriptors on all platforms.
-# Documentation courtesy of the Gerrit project.
-#
-# SINCE 1.0.0
-# RESTART REQUIRED
-git.packedGitOpenFiles = 128
-
-# Largest object size, in bytes, that JGit will allocate as a contiguous byte
-# array. Any file revision larger than this threshold will have to be streamed,
-# typically requiring the use of temporary files under $GIT_DIR/objects to implement
-# psuedo-random access during delta decompression.
-#
-# Servers with very high traffic should set this to be larger than the size of
-# their common big files. For example a server managing the Android platform
-# typically has to deal with ~10-12 MiB XML files, so 15 m would be a reasonable
-# setting in that environment. Setting this too high may cause the JVM to run out
-# of heap space when handling very big binary files, such as device firmware or
-# CD-ROM ISO images. Make sure to adjust your JVM heap accordingly. 
-#
-# Default is 50 MiB on all platforms.
-#
-# Common unit suffixes of k, m, or g are supported.
-# Documentation courtesy of the Gerrit project.
-#
-# SINCE 1.0.0
-# RESTART REQUIRED
-git.streamFileThreshold = 50m
-
-# When true, JGit will use mmap() rather than malloc()+read() to load data from
-# pack files.  The use of mmap can be problematic on some JVMs as the garbage
-# collector must deduce that a memory mapped segment is no longer in use before
-# a call to munmap() can be made by the JVM native code.
-#
-# In server applications (such as Gitblit) that need to access many pack files,
-# setting this to true risks artificially running out of virtual address space, 
-# as the garbage collector cannot reclaim unused mapped spaces fast enough.
-#
-# Default on JGit is false. Although potentially slower, it yields much more
-# predictable behavior.
-# Documentation courtesy of the Gerrit project.
-#
-# SINCE 1.0.0
-# RESTART REQUIRED
-git.packedGitMmap = false
-
-#
-# Groovy Integration
-#
-
-# Location of Groovy scripts to use for Pre and Post receive hooks.
-# Use forward slashes even on Windows!!
-# e.g. c:/groovy
-#
-# RESTART REQUIRED
-# SINCE 0.8.0
-groovy.scriptsFolder = groovy
-
-# Specify the directory Grape uses for downloading libraries.
-# http://groovy.codehaus.org/Grape
-#
-# RESTART REQUIRED
-# SINCE 1.0.0
-groovy.grapeFolder = groovy/grape
-
-# Scripts to execute on Pre-Receive.
-#
-# These scripts execute after an incoming push has been parsed and validated
-# but BEFORE the changes are applied to the repository.  You might reject a
-# push in this script based on the repository and branch the push is attempting
-# to change.
-#
-# Script names are case-sensitive on case-sensitive file systems.  You may omit
-# the traditional ".groovy" from this list if your file extension is ".groovy" 
-#
-# NOTE:
-# These scripts are only executed when pushing to *Gitblit*, not to other Git
-# tooling you may be using.  Also note that these scripts are shared between
-# repositories. These are NOT repository-specific scripts!  Within the script
-# you may customize the control-flow for a specific repository by checking the
-# *repository* variable.
-#
-# SPACE-DELIMITED
-# CASE-SENSITIVE
-# SINCE 0.8.0
-groovy.preReceiveScripts =
-
-# Scripts to execute on Post-Receive.
-#
-# These scripts execute AFTER an incoming push has been applied to a repository.
-# You might trigger a continuous-integration build here or send a notification.
-#
-# Script names are case-sensitive on case-sensitive file systems.  You may omit
-# the traditional ".groovy" from this list if your file extension is ".groovy" 
-#
-# NOTE:
-# These scripts are only executed when pushing to *Gitblit*, not to other Git
-# tooling you may be using.  Also note that these scripts are shared between
-# repositories. These are NOT repository-specific scripts!  Within the script
-# you may customize the control-flow for a specific repository by checking the
-# *repository* variable.
-# 
-# SPACE-DELIMITED
-# CASE-SENSITIVE
-# SINCE 0.8.0
-groovy.postReceiveScripts =
-
-# Repository custom fields for Groovy Hook mechanism
-#
-# List of key=label pairs of custom fields to prompt for in the Edit Repository
-# page.  These keys are stored in the repository's git config file in the 
-# section [gitblit "customFields"].  Key names are alphanumeric only.  These
-# fields are intended to be used for the Groovy hook mechanism where a script
-# can adjust it's execution based on the custom fields stored in the repository
-# config.
-#
-# e.g. "commitMsgRegex=Commit Message Regular Expression" anotherProperty=Another
-#
-# SPACE-DELIMITED
-# SINCE 1.0.0
-groovy.customFields = 
-
-#
-# Authentication Settings
-#
-
-# Require authentication to see everything but the admin pages
-#
-# SINCE 0.5.0
-# RESTART REQUIRED
-web.authenticateViewPages = false
-
-# Require admin authentication for the admin functions and pages
-#
-# SINCE 0.5.0
-# RESTART REQUIRED
-web.authenticateAdminPages = true
-
-# Allow Gitblit to store a cookie in the user's browser for automatic
-# authentication.  The cookie is generated by the user service.
-#
-# SINCE 0.5.0
-web.allowCookieAuthentication = true
-
-# Config file for storing project metadata
-#
-# SINCE 1.2.0
-web.projectsFile = projects.conf
-
-# Either the full path to a user config file (users.conf)
-# OR the full path to a simple user properties file (users.properties)
-# OR a fully qualified class name that implements the IUserService interface.
-#
-# Alternative user services:
-#    com.gitblit.LdapUserService
-#    com.gitblit.RedmineUserService
-#
-# Any custom user service implementation must have a public default constructor.
-#
-# SINCE 0.5.0
-# RESTART REQUIRED
-realm.userService = users.conf
-
-# How to store passwords.
-# Valid values are plain, md5, or combined-md5.  md5 is the hash of password.
-# combined-md5 is the hash of username.toLowerCase()+password.
-# Default is md5.
-#
-# SINCE 0.5.0 
-realm.passwordStorage = md5
-
-# Minimum valid length for a plain text password.
-# Default value is 5.  Absolute minimum is 4.
-#
-# SINCE 0.5.0 
-realm.minPasswordLength = 5
-
-#
-# Gitblit Web Settings
-#
-# If blank Gitblit is displayed.
-#
-# SINCE 0.5.0
-web.siteName =
-
-# If *web.authenticateAdminPages*=true, users with "admin" role can create
-# repositories, create users, and edit repository metadata.
-#
-# If *web.authenticateAdminPages*=false, any user can execute the aforementioned
-# functions. 
-#
-# SINCE 0.5.0 
-web.allowAdministration = true
-
-# Allows rpc clients to list repositories and possibly manage or administer the 
-# Gitblit server, if the authenticated account has administrator permissions.
-# See *web.enableRpcManagement* and *web.enableRpcAdministration*.
-#
-# SINCE 0.7.0 
-web.enableRpcServlet = true
-
-# Allows rpc clients to manage repositories and users of the Gitblit instance,
-# if the authenticated account has administrator permissions.
-# Requires *web.enableRpcServlet=true*.
-#
-# SINCE 0.7.0 
-web.enableRpcManagement = false
-
-# Allows rpc clients to control the server settings and monitor the health of this
-# this Gitblit instance, if the authenticated account has administrator permissions.
-# Requires *web.enableRpcServlet=true* and *web.enableRpcManagement*.
-#
-# SINCE 0.7.0 
-web.enableRpcAdministration = false
-
-# Full path to a configurable robots.txt file.  With this file you can control
-# what parts of your Gitblit server respectable robots are allowed to traverse.
-# http://googlewebmastercentral.blogspot.com/2008/06/improving-on-robots-exclusion-protocol.html
-#
-# SINCE 1.0.0
-web.robots.txt = 
-
-# If true, the web ui layout will respond and adapt to the browser's dimensions.
-# if false, the web ui will use a 940px fixed-width layout.
-# http://twitter.github.com/bootstrap/scaffolding.html#responsive
-#
-# SINCE 1.0.0
-web.useResponsiveLayout = true
-
-# Allow Gravatar images to be displayed in Gitblit pages.
-#
-# SINCE 0.8.0
-web.allowGravatar = true
-
-# Allow dynamic zip downloads.
-#
-# SINCE 0.5.0   
-web.allowZipDownloads = true
-
-# If *web.allowZipDownloads=true* the following formats will be displayed for
-# download compressed archive links:
-#
-# zip   = standard .zip
-# tar   = standard tar format (preserves *nix permissions and symlinks)
-# gz    = gz-compressed tar
-# xz    = xz-compressed tar
-# bzip2 = bzip2-compressed tar
-#
-# SPACE-DELIMITED
-# SINCE 1.2.0
-web.compressedDownloads = zip gz
-
-# Allow optional Lucene integration. Lucene indexing is an opt-in feature.
-# A repository may specify branches to index with Lucene instead of using Git
-# commit traversal. There are scenarios where you may want to completely disable
-# Lucene indexing despite a repository specifying indexed branches.  One such
-# scenario is on a resource-constrained federated Gitblit mirror.
-#
-# SINCE 0.9.0
-web.allowLuceneIndexing = true
-
-# Controls the length of shortened commit hash ids
-#
-# SINCE 1.2.0
-web.shortCommitIdLength = 6
-
-# Use Clippy (Flash solution) to provide a copy-to-clipboard button.
-# If false, a button with a more primitive JavaScript-based prompt box will
-# offer a 3-step (click, ctrl+c, enter) copy-to-clipboard alternative.
-#
-# SINCE 0.8.0
-web.allowFlashCopyToClipboard = true
-
-# Default number of entries to include in RSS Syndication links
-#
-# SINCE 0.5.0
-web.syndicationEntries = 25
-
-# Show the size of each repository on the repositories page.
-# This requires recursive traversal of each repository folder.  This may be
-# non-performant on some operating systems and/or filesystems. 
-#
-# SINCE 0.5.2
-web.showRepositorySizes = true
-
-# List of custom regex expressions that can be displayed in the Filters menu
-# of the Repositories and Activity pages.  Keep them very simple because you
-# are likely to run into encoding issues if they are too complex.
-#
-# Use !!! to separate the filters 
-#
-# SINCE 0.8.0
-web.customFilters =
-
-# Show federation registrations (without token) and the current pull status
-# to non-administrator users. 
-#
-# SINCE 0.6.0
-web.showFederationRegistrations = false
-
-# This is the message displayed when *web.authenticateViewPages=true*.
-# This can point to a file with Markdown content.
-# Specifying "gitblit" uses the internal login message.
-#
-# SINCE 0.7.0
-web.loginMessage = gitblit
-
-# This is the message displayed above the repositories table.
-# This can point to a file with Markdown content.
-# Specifying "gitblit" uses the internal welcome message.
-#
-# SINCE 0.5.0
-web.repositoriesMessage = gitblit
-
-# Ordered list of charsets/encodings to use when trying to display a blob.
-# If empty, UTF-8 and ISO-8859-1 are used.  The server's default charset
-# is always appended to the encoding list.  If all encodings fail to cleanly
-# decode the blob content, UTF-8 will be used with the standard malformed
-# input/unmappable character replacement strings.
-# 
-# SPACE-DELIMITED
-# SINCE 1.0.0
-web.blobEncodings = UTF-8 ISO-8859-1
-
-# Manually set the default timezone to be used by Gitblit for display in the 
-# web ui.  This value is independent of the JVM timezone.  Specifying a blank
-# value will default to the JVM timezone.
-# e.g. America/New_York, US/Pacific, UTC, Europe/Berlin
-#
-# SINCE 0.9.0
-# RESTART REQUIRED
-web.timezone =
-
-# Use the client timezone when formatting dates.
-# This uses AJAX to determine the browser's timezone and may require more
-# server overhead because a Wicket session is created.  All Gitblit pages
-# attempt to be stateless, if possible.
-#
-# SINCE 0.5.0
-# RESTART REQUIRED
-web.useClientTimezone = false
-
-# Time format
-# <http://download.oracle.com/javase/6/docs/api/java/text/SimpleDateFormat.html>
-#
-# SINCE 0.8.0
-web.timeFormat = HH:mm
-
-# Short date format
-# <http://download.oracle.com/javase/6/docs/api/java/text/SimpleDateFormat.html>
-#
-# SINCE 0.5.0
-web.datestampShortFormat = yyyy-MM-dd
-
-# Long date format
-#
-# SINCE 0.8.0
-web.datestampLongFormat = EEEE, MMMM d, yyyy
-
-# Long timestamp format
-# <http://download.oracle.com/javase/6/docs/api/java/text/SimpleDateFormat.html>
-#
-# SINCE 0.5.0
-web.datetimestampLongFormat = EEEE, MMMM d, yyyy HH:mm Z
-
-# Mount URL parameters
-# This setting controls if pretty or parameter URLs are used.
-# i.e.
-# if true:
-#     http://localhost/commit/myrepo/abcdef
-# if false:
-#     http://localhost/commit/?r=myrepo&h=abcdef
-#
-# SINCE 0.5.0
-# RESTART REQUIRED
-web.mountParameters = true
-
-# Some servlet containers (e.g. Tomcat >= 6.0.10) disallow '/' (%2F) encoding
-# in URLs as a security precaution for proxies.  This setting tells Gitblit
-# to preemptively replace '/' with '*' or '!' for url string parameters.
-#
-# <https://issues.apache.org/jira/browse/WICKET-1303>
-# <http://tomcat.apache.org/security-6.html#Fixed_in_Apache_Tomcat_6.0.10>
-# Add *-Dorg.apache.tomcat.util.buf.UDecoder.ALLOW_ENCODED_SLASH=true* to your
-# *CATALINA_OPTS* or to your JVM launch parameters
-#
-# SINCE 0.5.2
-web.forwardSlashCharacter = /
-
-# Show other URLs on the summary page for accessing your git repositories
-# Use spaces to separate urls. {0} is the token for the repository name.
-# e.g.
-# web.otherUrls = ssh://localhost/git/{0} git://localhost/git/{0}
-#
-# SPACE-DELIMITED
-# SINCE 0.5.0
 web.otherUrls = 
 
 # Choose how to present the repositories list.
@@ -2247,6 +1057,26 @@
 # SINCE 1.0.0
 realm.ldap.email = email
 
+# Defines whether to synchronize all LDAP users into the backing user service
+#
+# Valid values: true, false
+# If left blank, false is assumed
+realm.ldap.synchronizeUsers.enable = false
+
+# Defines whether to delete non-existent LDAP users from the backing user service
+# during synchronization. depends on  realm.ldap.synchronizeUsers.enable = true
+#
+# Valid values: true, false
+# If left blank, true is assumed
+realm.ldap.synchronizeUsers.removeDeleted = true
+
+# Attribute on the USER record that indicate their username to be used in gitblit
+# when synchronizing users from LDAP
+# if blank, Gitblit will use uid
+#
+#
+realm.ldap.uid = uid
+
 # The RedmineUserService must be backed by another user service for standard user
 # and team management.
 # default: users.conf
@@ -2369,5 +1199,4 @@
 #
 # SINCE 0.5.0
 # RESTART REQUIRED
->>>>>>> f1c3a882
 server.shutdownPort = 8081