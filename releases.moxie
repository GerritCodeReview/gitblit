#
# ${project.version} release
#
r26: {
    title: ${project.name} ${project.version} released
    id: ${project.version}
    date: ${project.buildDate}
    note: ~
    html: ~
    text: ~
    security: ~
    fixes: ~
<<<<<<< HEAD
    changes:
    - Replaced Dagger with Guice (ticket-80)
    - Use release name as root directory in Gitblit GO artifacts (ticket-109)
    - Show team type in teams page (pr-217, ticket-168)
    additions:
    - Add Priority & Severity fields for tickets (pr-220, ticket-157)
    - Add Maintenance ticket type (pr-223, ticket-206)
    dependencyChanges:
    - Guice 4.0-beta4 (ticket-80)
    - SLF4j 1.7.7 (ticket-122)
    - gson 2.2.2 (ticket-123)
    - Freemarker 2.3.20 (ticket-124)
    - Lucene 4.10.0 (ticket-159)
    contributors:
    - James Moger
    - David Ostrovsky
    - Alex Lewis
    - Florian Zschocke
    - Paul Martin
=======
    changes: ~
    additions: ~
    dependencyChanges: ~
    contributors: ~
>>>>>>> b9dd9ba2
}

#
# 1.6.1 release
#
r25: {
    title: Gitblit 1.6.1 released
    id: 1.6.1
    date: 2014-10-20
    note: ''
          The next major release (v1.7.0) will focus on:
          * ticket-75: making projects more useful including the concept of project ownership
          
          This improvement will require a NON-BACKWARDS-COMPATIBLE migration of repository ownership from the RpeositoryModel to the UserModel
          
          * ticket-55: facilitating usage of tickets & git-flow in the web ui
          ''
    html: ~
    text: ''
          Highlights:
          
          * Dependency updates
          * Many bug fixes
          * GITBLIT_HOME environment variable support
          ''
    security:
    - Sanitize page parameters, form fields, and markup for XSS vulnerabilities (issue-496, ticket-164)
    - Fix flash security risk (issue-498, ticket-165)
    - Fix XRF vulnerability (issue-500, ticket-166)
    - Prohibit new forks from inadvertently disclosing view-restricted contents (issue-495, ticket-167)
    - Restrict Gitblit's cookie to the context path (issue-507, ticket-187)
    fixes:
    - Fix NPE when two repository names differ only in case (pr-204, ticket-108)
    - Fix API documentation links (issue-449, ticket-111)
    - Fix internal error when specifying a blob url without a path (ticket-113)
    - Fix milestone queries for hyphentated names (ticket-115)
    - Fix duplicate repositories on dashboards (issue-454, ticket-117)
    - Fix lower-case project names in RepositoryNamePanel (issue-509, ticket-118)
    - Fix ticket notifications not sent when author doesn't have an email address (issue-423, ticket-132)
    - Fix regression in create-ticket-on-push & clarify reported explanation (ticket-135)
    - Fix redirects after ajax form submissions with Tomcat (issue-455, ticket-136)
    - Fix potential NPE in Raw servlet (ticket-137)
    - Fix Raw link path generation that does not respect web.forwardSlashCharacter (ticket-139)
    - Do not log query parameter passwords when Redmine authentication fails (pr-215, ticket-466)
    - Fix NPE in RepositoryNamePanel for anonymous admins (issue-490, ticket-147)
    - Fix repo creation with initial commit when the creator does not have an email address (issue-458, ticket-149)
    - Fix Edit Repository page missing owners from owners list (issue-480, ticket-150)
    - Fix NPEs when handling tickets with non-existent milestones (ticket-152)
    - Quote all Lucene query args that have non-alphanumberic characters (issue-483, issue-469, ticket-153)
    - Fix 0-length files from raw servlet when file does not exist (issue-489, ticket-154)
    - Fix raw servlet failures with long project names (issue-478, ticket-163)
    - New ticket responsible selections are missing users with RW access (issue-476, ticket-170)
    - Fix NPE in TicketListPanel due to missing repository (issue-451, ticket-171)
    - Fix MigrateTickets failure for view-restricted repositories (issue-475, ticket-173)
    - Fix repository deletion bug where the Lucene ticket index was not purged (issue-468, ticket-174)
    - Fix Jenkins post-receive script repository url (pr-219, ticket-175)
    - Fix potential NPE in retrieving a ticket comment (issue-503, ticket-179)
    - Fix bug in migrating tickets to the BranchTicketService (issue-474, ticket-183)
    - Fix failure to clear/delete a ticket topic and description (issue-505, ticket-188)
    - Fix cropped ticket status indicators (ticket-197)
    - Fix bug in raw servlet extracting repository out of the path (pr-222, ticket-203)
    - Improve relative path determiniation using Java 7 Paths (issue-511, ticket-204)
    changes:
    - Remove git.streamFileThreshold setting and documentation (ticket-119)    
    - Update Korean translation (pr-206, ticket-120)
    - Add additional documentation for web.canonicalUrl (pr-205, issue-453, ticket-121)
    - Remove Wicket references from non-Wicket packages (ticket-129)
    - LDAP user accounts now clear email address when unset in LDAP (issue-456, ticket-134)
    - Update French translation (pr-210, ticket-140)
    - Update authentication documentation (pr-213, ticket-142)
    - Pretty print Perl modules (pr-216, ticket-144)
    - Pretty print C/C++ headers (pr-207, ticket-145)
    - Do not stamp raw servlet responses with cache-control headers (issue-489, ticket-148)
    - Treat UTF-9 and UTF-18 (both fake encodings) as UTF-8 (issue-486, ticket-151)
    - Allow Lucene indexing period to be configurable (ticket-161)
    - Do not display stacktraces for bad requests in servlets (issue-497, ticket-169)
    - Preserve branch ref in commits, tree, and docs navbar links (issue-501, ticket-176)
    - Disable Edit User Page permission checkboxes if admin/fork/create permission is inherited (issue-196, ticket-177)
    - Explicitly declare page subclasses that reference commits (issue-503, ticket-180)
    - Explicitly attempt to register BouncyCastle as a JCE provider (ticket-194)
    - Treat .ico and .jpeg files as images (pr-221, ticket-202)
    additions:
    - Add support for GITBLIT_HOME as a -D system property (pr-212, ticket-141, ticket-185)
    - Add support for GITBLIT_HOME as an environment variable (ticket-193)
    - Add install script for Fedora (pr-207, ticket-146)
    - Add NO CHANGE REQUIRED ticket status (ticket-182)
    dependencyChanges:
    - JGit 3.5.1
    - Jetty 9.2.3
    - SSHD 0.12.0
    contributors:
    - Sascha Vogt
    - Ron Smits
    - Eric Fairon
    - Johnny Hughes
    - Revi
    - Kyle Gottfried
    - Berke Viktor
    - David Ostrovsky
    - Romain Gagnaire
    - Koen Serry
    - Anthony O.
    - mereth
    - Michael Legart
    - Soeren Grunewald
    - Simon Santoro
    - fgeorges
    - robindengen
    - Robert M. Roberson Jr.
    - 1988porsche944
    - Steffen Gebert
    - gibwar
    - gato84b
    - jakob@jboysen
    - ThanksForAllTheFish
    - Stephan Krull
    - jliedy
    - Michael Glauche
}

#
# 1.6.0 release
#
r24: {
    title: Gitblit 1.6.0 released
    id: 1.6.0
    date: 2014-06-16
    note: ''
          The next major release (v1.7.0) will focus on:
          * ticket-75: making projects more useful including the concept of project ownership
          
          This improvement will require a NON-BACKWARDS-COMPATIBLE migration of repository ownership from the RpeositoryModel to the UserModel
          
          * ticket-55: facilitating usage of tickets & git-flow in the web ui
          ''
    html: ~
    text: ''
          Highlights:
          
          * My Tickets page
          * User Preferences web ui
          * SSH key management web ui
          * Basic CRUD pages for ticket milestones
          * Overhaul repository creation, editing, and empty repository pages
          
          If you are upgrading, you might consider copying the data/gitignore folder to your ${baseFolder} to allow selection & injection of a .gitignore when creating a repository.
          
          The OpenShift Express build has been dropped. You can deploy GO or WAR on Express so this build is no longer necessary.
          ''
    security: ~
    fixes:
    - Allow ticket responsible selection if anonymous push is enabled (issue-425, ticket-71)
    - Fix failure to generate SSH server keys on ARM (issue-426, ticket-70)
    - Fix flotr2 chart generation failure if a label contained a single-quote (ticket-77)
    - Fix repository cache refresh after ref deletion/addition (issue-433, ticket-82)
    - Fixed cache miss on repository model retrieval (pr-185, ticket-83)
    - Fixed GitBlit static singleton reference in localclone.groovy (issue-436, ticket-84)
    - Removed Ticket responsible team permission exclusion (ticket-87)
    - Fixed SSH daemon thread exhaustion (ticket-89)
    - Fixed Ticket responsible selections not considering the AUTHENTICATED authorization control (ticket-91)
    - Fixed invalid generated SSH url for port 22 (issue-444, ticket-98)
    - Fix cloning repositories with `+` in their names. (revert pr-136, issue-362, ticket-100)
    - Fixed NPE in GitblitClient (ticket-102)
    changes:
    - Split the pages servlet into a raw servlet and a pages servlet. All raw links now use the raw servlet (issue-413, ticket-49)
    - Drop deprecated --set-upstream syntax for -u (ticket-59)
    - BARNUM: Prune deleted branches on fetch (git fetch -p) (ticket-60)
    - BARNUM: Create ticket/N instead of topic/N for pt start N (ticket-61)
    - Move repository deletion functions to the edit repository page AND allow deletion to be disabled (pr-180, ticket-67)
    - Update the Korean translation (pr-184, ticket-69)
    - Update the Dutch translation (pr-191)
    - Overhaul the EmptyRepositoryPage (ticket-73)
    - Overhauled the edit repository page (ticket-76)
    - Process bugtraq links in the ticket description and comments (ticket-78)
    - Exclude personal repositories from the repositories list, by default (issue-419, ticket-95)
    additions:
    - Add My Tickets page (issue-215, ticket-15)
    - Added CRUD functionality for Ticket Milestones (ticket-17)
    - Implemented Ticket migration tool to move between backends (ticket-19)
    - Added extension points for top nav links, root-level pages, repository nav links, user menu links, and http request filters (ticket-23)
    - Added an editor panel in the user profile page to manipulate preferences (issue-108, issue-424, ticket-64)
    - Added an editor panel in the user profile page to manipulate public SSH keys (ticket-64)
    - Add FORK_REPOSITORY RPC request type (issue-371, pr-161, ticket-65)
    - Add object type (ot) parameter for RSS queries to retrieve tag details (pr-165, ticket-66)
    - Add setting to allow STARTTLS without requiring SMTPS (pr-183)
    - Simplified repository creation, offer simple README generation, and insertion of a pre-defined .gitignore file (ticket-76)
    - Added an extension point for monitoring onStartup and onShutdown (ticket-79)
    - Tag server-side merges when incremental push tags are enabled (issue-432, ticket-85)
    - Add a user preference for the clone transport (ticket-90)
    - Add setting to control default thread pool size for miscellaneous background tasks (ticket-92)
    - Add Norwegian transation (pr-186)
    - Add German translation (pr-192)
    - Add Italian translation (pr-196)
    dependencyChanges:
    - Update to javax.mail 1.5.1 (issue-417, ticket-58)
    contributors:
    - James Moger
    - David Ostrovsky
    - Manisha Gayathri
    - Gerard Smyth
    - Christian Buisson
    - Berke Viktor
    - Marcus Hunger
    - Matthias Cullmann
    - Emmeran Seehuber
    - Sascha Vogt
    - Carsten Lenz
    - Matthias Sohn
    - Leif Jantzen
    - Stardrad Yin
    - Jeroen Baten
    - Dongsu Kim
    - Karanbir Singh
    - Tamás Papp
    - GianMaria Romanato
    settings:
    - { name: 'web.allowDeletingNonEmptyRepositories', defaultValue: 'true' }
    - { name: 'web.includePersonalRepositories', defaultValue: 'false' }
    - { name: 'mail.starttls', defaultValue: 'false' }
    - { name: 'execution.defaultThreadPoolSize', defaultValue: '1' }
    - { name: 'git.gitignoreFolder', defaultValue: '${baseFolder}/gitignore' }
}

#
# 1.5.1 release
#
r23: {
    title: Gitblit 1.5.1 released
    id: 1.5.1
    date: 2014-05-07
    note: ~
    html: ~
    text: ~
    security: ~
    fixes:
    - Fix subdirectory links in pages servlet (issue-411)
    - Fix subdirectory navigation in pages servlet (issue-412)
    - Fix bug in adding invalid or empty SSH keys (ticket-50)
    - Fix forcing default locale to en or LANG_CC for web ui (ticket-51)
    - Fix inconsistency with repository ownership permission checking (ticket-52)
    - Prevent submission from New|Edit ticket page with empty titles (ticket-53)
    - Ensure the repository model ref list is refreshed on ref creation or deletion (ticket-54)
    - Fix case-sensitivity error in determining fork network (issue-420, ticket-62)
    - Fix transport determination for SSH urls served on port 22 (issue-421, ticket-63)
    changes:
    - improve French translation (pr-176)
    - simplify current plugin release detection and ignore the currentRelease registry field
    - split pages servlet into two servlets (issue-413)
    additions: ~
    dependencyChanges:
    - update to Apache MINA/SSHD 0.11.0 (issue-410)
    - added Apache Tiki 1.5 (issue-413)
    contributors:
    - James Moger
    - Julien Kirch
    - Ralph Hoffman
    - Olivier Rouits
    - Owen Nelson
    - Alexander Zabluda
    - Philipp Beckmann
    - Jakob Boysen
}

#
# 1.5.0 release
#
r22: {
    title: Gitblit 1.5.0 released
    id: 1.5.0
    date: 2014-04-17
    note: Gitblit now requires Java 7 for build & runtime.
    html: ~
    text: ''
          MAJOR Release.

          * Integrated SSH daemon based on Apache Mina/SSHD and Gerrit
          * Basic plugin management framework and plugin registry, limited extension points
          * Replace GoogleCharts with a self-hosted copy of the flotr2 charting library
          * Move to Java 7, some dependencies require this
          * Move to Jetty 9, dropped AJP feature because it was removed upstream
          ''
    security: ~
    fixes:
    - Repository mailing lists could not be reset from the Edit Repository page (issue-399)
    - Fix intermittent NPE in determining commit date in RefModel (issue-401)
    - Fix closing ticket on push by parsing commit messages for closes|fixes (issue-404)
    - Fix diffstat display for a ticket with a pending submodule change (issue-407)
    - Ensure the Lucene ticket index is updated on repository deletion.
    - Fixed failure to properly determine hasTicket in RedisTicketService
    - Fixed handling of pushing ticket branch deletions
    changes:
    - Switch from GoogleCharts to self-hosted flotr2 charts (issue-283, ticket-43, pr-166)
    - Specify the --dailyLogFile option for the Ubuntu and CentOS service scripts (issue-348)
    - Improve logging for missing LDAP uid attribute when synchronizing (issue-394)
    - The ticket close-on-push commit message regular expression is now configurable by a setting (issue-404)
    - Redirect to summary page on edit repository (issue-405)
    - Option to allow LDAP users to directly authenticate without performing LDAP searches (pr-162)
    - Replace JCommander with args4j to be consistent with other tools (ticket-28)
    - Sort repository urls by descending permissions and by transport security within equal permissions
    - Move to Java 7 & updated to Jetty 9.1.4
    - dropped AJP support because it has been removed from upstream Jetty
    - dropped settings: server.useNio, server.ajpPort, server.ajpBindInterface
    - dropped GO parameters: --ajpPort, --useNio
    additions:
    - Added an SSH daemon with public key authentication (issue-369, ticket-6)
    - Added beginnings of a plugin framework for extending Gitblit (issue-381, ticket-23)
    - Added a French translation (pr-163)
    - Added a setting to control what transports may be used for pushes
    - Expose JGit 3.x receive pack settings (issue-408)
    dependencyChanges:
    - Java 7
    - Jetty 9.1.4
    - args4j 2.0.26
    - JGit 3.3.1
    - Mina SSHD 0.10.1
    - pf4j 0.8.0
    - SLF4J 1.7.5
    contributors:
    - James Moger
    - David Ostrovsky
    - Johann Ollivier-Lapeyre
    - Jeremie Brebec
    - Tim Ryan
    - Decebal Suiu
    - Eric Myrhe
    - Kevin Walter
    settings:
    - { name: 'realm.ldap.bindpattern', defaultValue: ' ' }
    - { name: 'tickets.closeOnPushCommitMessageRegex', defaultValue: '(?:fixes|closes)[\\s-]+#?(\\d+)' }
    - { name: 'git.acceptedPushTransports', defaultValue: ' ' }
    - { name: 'git.checkReceivedObjects', defaultValue: 'true' }
    - { name: 'git.checkReferencedObjectsAreReachable', defaultValue: 'true' }
    - { name: 'git.maxObjectSizeLimit', defaultValue: '0' }
    - { name: 'git.maxPackSizeLimit', defaultValue: '-1' }
    - { name: 'git.sshPort', defaultValue: '29418' }
    - { name: 'git.sshBindInterface', defaultValue: ' ' }
    - { name: 'git.sshKeysManager', defaultValue: 'com.gitblit.transport.ssh.FileKeyManager' }
    - { name: 'git.sshKeysFolder', defaultValue: '${baseFolder}/ssh' }
    - { name: 'git.sshBackend', defaultValue: 'NIO2' }
    - { name: 'git.sshCommandStartThreads', defaultValue: '2' }
    - { name: 'plugins.folder', defaultValue: '${baseFolder}/plugins' }
    - { name: 'plugins.registry', defaultValue: 'http://plugins.gitblit.com/plugins.json' }
}

#
# 1.4.1 release
#
r21: {
    title: Gitblit 1.4.1 released
    id: 1.4.1
    date: 2014-03-18
    note: "The default access restriction has been elevated from NONE to PUSH and anonymous push access has been disabled by default."
    html: ~
    text: ''
          !! IMPORTANT BUG FIX FOR EXTERNAL AUTHENTICATION (1.4.1) !!
          
          This is a MAJOR release (1.4.0).
          
          The entire core has been refactored to be more modular.  Authentication providers have all been refactored to be simpler.  Both of these were precursor requirements for landing the Tickets feature -- issue tracker & branch-based pull requests.
          
          Markup rendering has been improved and expanded to several additional formats.  A repository mirroring service  has been added to allow you to automatically track public repositories.  Commit pages now indicate diffstat information and many bug fixes and smaller features have been introduced.
          
          The groundwork has also been laid for SSH support which will be in the focal point for the next major release (ticket-6).
          
          Due to the enormity of these changes, please make a backup copy of users.conf before updating.''
    security:
    - Fix major authentication security hole when using external authentication providers (issue-387, ticket-35)
    fixes:
    - Fixed incorrect branch ref in Ticket page for symlinks (issue-383, ticket-32)
    - Fix NPE in FileTicketService (issue-386, ticket-34)
    - Watch list push parameters were now always honored (ticket-30)
    - Watch list push parameters were not always validated (ticket-29)
    - Truncated tag messages in the tag panel did not have proper tooltips (ticket-31)
    - Fix merging GO runtime settings with command-line override settings (ticket-33)
    - Fix ticket page IOBE on Ticket page when Gitblit is not serving repositories (ticket-27)
    - Exclude ticket branches when forking a repository (ticket-26)
    - Workaround pegdown bug and improve relative image path processing (ticket-24)
    - Disable Ticket review functions in read-only repositories (mirror, frozen, etc)
    - Fix incorrect git fetch instructions in Ticket email notifications
    - Fix Ticket email notification recipients to include repository owners
    - Fix Ticket propose instructions to branch from origin/{integrationBranch}
    changes:
    - Add closed status for milestones and abandoned status for tickets (ticket-25)
    additions: ~
    dependencyChanges: ~
    contributors:
    - James Moger
    - David Ostrovsky
    - Liyu Wang
}

#
# 1.4.0 release
#
r20: {
    title: Gitblit 1.4.0 released
    id: 1.4.0
    date: 2014-03-09
    note: "The default access restriction has been elevated from NONE to PUSH and anonymous push access has been disabled by default."
    html: ~
    text: ''
          This is a MAJOR release.
          
          The entire core has been refactored to be more modular.  Authentication providers have all been refactored to be simpler.  Both of these were precursor requirements for landing the Tickets feature -- issue tracker & branch-based pull requests.
          
          Markup rendering has been improved and expanded to several additional formats.  A repository mirroring service  has been added to allow you to automatically track public repositories.  Commit pages now indicate diffstat information and many bug fixes and smaller features have been introduced.
          
          The groundwork has also been laid for SSH support which will be in the focal point for the next major release (ticket-6).
          
          Due to the enormity of these changes, please make a backup copy of users.conf before updating.''
    security:
	- issue-361: Cookies were not reset on administrative password change of a user account. This allowed accounts with changed passwords to continue authenticating. Cookies are now reset on password changes, they are validated on each page request, AND they will now expire 7 days after generation.
    fixes:
	- Fixed incorrect tagger attribution in the dashboard (issue-276)
	- Fixed support for implied SSH urls in web.otherUrls (issue-311)
	- Fixed injection of unnecessary explicit CLONE permissions for a fork when users or teams already had implied regex permissions (issue-320)
	- Bind LDAP connection after establishing TLS initialization (issue-343)
	- Fixed NPE when attempting to add a permission without a registrant (issue-344)
	- Invalidate all cached repository data on "clear cache" (issue-346)
	- Fix chart failures when an apostrophe is in a user display name (issue-350, pr-128)
	- Fix exception in create repository when not selecting a garbage collection period (issue-366)
	- Stop setting admin permission based on undocumented Redmine REST API behavior (issue-368)
	- Fix compage page failure when a submodule is changed in the commit range (issue-375)
	- Fix support url decoding with non-ascii characters (pr-136)
	- Fix potential NPE on removing uncached repository from cache
	- Ignore the default contents of .git/description file
	- Fix error on generating activity page when there is no activity
	- Fix raw page content type of binaries when running behind a reverse proxy
	- Fix author search links from compare pages
    changes:
	- Gitblit now rejects pushes to identified mirror repositories (issue-5)
	- Personal repository prefix (~) is now configurable (issue-265)
	- Refactored user services and separated authentication into providers (issue-281)
	- Reversed line links in blob view (issue-309)
	- Dashboard and Activity pages now obey the web.generateActivityGraph setting (issue-310)
	- Do not log passwords on failed authentication attempts (issue-316)
	- LDAP synchronization is now scheduled rather than on-demand (issue-336)
	- Show displayname and username in palettes (issue-364)
	- Updated default binary and Lucene ignore extensions
	- Change the WAR baseFolder context parameter to a JNDI env-entry to improve enterprise deployments
	- Removed internal Gitblit ref exclusions in the upload pack
	- Removed "show readme" setting in favor of automatic detection
	- README files are not shown on the summary page by default, this can be restored with web.summaryShowReadme
	- Support plain text, markdown, confluence, mediawiki, textile, tracwiki, or twiki "readme" files
	- Determine best commit id (e.g. "master") for the tree and docs pages and use that in links
	- By default GO will now bind to all interfaces for both http and https connectors.  This simplifies setup for first-time users.	
	- Removed docs indicator on the repositories page
	- Removed the repository setting to enable Markdown document enumeration, this is now automatic and expanded
	- Retrieve LDAP groups with dereferencing aliases (pr-122)
	- Revised committer verification to require a matching displayname or account name AND the email address
	- Serve repositories on both /r and /git, displaying /r because it is shorter
	- Eliminate HEAD from the blob, blame, and tree pages. That assumed a resource was available in HEAD and it may not be.
	- Eliminate Gravatar profile linking.
	- Moved Gitblit reflog from refs/gitblit/reflog to refs/meta/gitblit/reflog
	- Updated Spanish translation
	- Updated Simplified Chinese translation
	- Updated Dutch translation
	- Updated Korean translation
    additions:
	- Added color modes for the blame page (issue-2)
	- Added an optional MirrorService which will periodically fetch ref updates from source repositories for mirrors (issue-5).  Repositories must be manually cloned using native git and "--mirror".
	- Added branch graph image servlet based on EGit's branch graph renderer (issue-194)
	- Added option to render Markdown commit messages (issue-203)
	- Added Ticket tracker and Patchset collaboration feature (issue-215) 
	- Added setting to control creating a repository as --shared on Unix servers (issue-263)
	- Set Link: <url>; rel="canonical" http header for SEO (issue-304)
	- Added raw links to the commit, commitdiff, and compare pages (issue-319)
	- Support intradocument linking in Markdown content using [[WikiLinks]] syntax (issue-324)
	- Support Markdown image links relative to the repository root (issue-324)
	- Added filesystem write permission check (issue-345)
	- Added GO launch parameter for redirecting logging to a rolling, daily log file (issue-348)
	- Added settings to Windows authentication provider to permit/prohibit BUILTIN\Administrators from being Gitblit Admins (issue-354)
	- Added canonical url setting for email notifications and web display
	- Support rendering confluence, mediawiki, textile, tracwiki, and twiki markup documents
	- Added setting to globally disable anonymous pushes in the receive pack
	- Added a normalized diffstat display to the commit, commitdiff, and compare pages
	- Added GO setting to automatically redirect all http requests to the secure https connector
	- Automatically display common repository root documents as tabs on the docs page
	- Support bugtraq configuration in collaboration with Syntevo,  the regex.* config keys are now DEPRECATED
	- Added FishEye hook script (pr-137)
	- Added Redmine Fetch hook script (issue-359)
	- Added Subgit hook contributed by TMate Software
	- Added function to retain a user account but prohibit authentication. This is an alternative to deleting a user account.
	- Added setting to hide the top-level navigation header to facilitate embedding Gitblit in something else.
	- Added RPC request to reindex tickets
    dependencyChanges:
	- updated to Jetty 8.1.13
	- updated to JGit 3.3.0
	- updated to Lucene 4.6.0
	- updated to BouncyCastle 1.49
	- replaced MarkdownPapers with pegdown 1.4.2
	- added Dagger 1.1.0
	- added Eclipse WikiText libraries for processing confluence, mediawiki, textile, tracwiki, and twiki
	- added FontAwesome 4.0.3
	- added Jedis 2.3.1
    settings:
    - { name: 'git.createRepositoriesShared', defaultValue: 'false' }
    - { name: 'git.allowAnonymousPushes', defaultValue: 'false' }
	- { name: 'git.defaultAccessRestriction', defaultValue: 'PUSH' }
	- { name: 'git.enableMirroring', defaultValue: 'false' }
	- { name: 'git.mirrorPeriod', defaultValue: '30 mins' }
	- { name: 'git.userRepositoryPrefix', defaultValue: '~' }
	- { name: 'realm.authenticationProviders', defaultValue: ' ' }
	- { name: 'realm.ldap.groupEmptyMemberPattern', defaultValue: '(&(objectClass=group)(!(member=*)))' }
	- { name: 'realm.ldap.synchronize', defaultValue: 'false' }
	- { name: 'realm.ldap.syncPeriod', defaultValue: '5 MINUTES' }
	- { name: 'realm.ldap.removeDeletedUsers', defaultValue: 'true' }
	- { name: 'realm.windows.permitBuiltInAdministrators', defaultValue: 'true' }
	- { name: 'web.canonicalUrl', defaultValue: ' ' }
	- { name: 'web.commitMessageRenderer', defaultValue: 'plain' }
	- { name: 'web.documents', defaultValue: 'readme home index changelog contributing submitting_patches copying license notice authors' }
	- { name: 'web.hideHeader', defaultValue: 'false' }
	- { name: 'web.showBranchGraph', defaultValue: 'true' }
	- { name: 'web.summaryShowReadme', defaultValue: 'false' }
	- { name: 'server.redirectToHttpsPort', defaultValue: 'false' }
	- { name: 'tickets.service', defaultValue: ' ' }
	- { name: 'tickets.acceptNewTickets', defaultValue: 'true' }
	- { name: 'tickets.acceptNewPatchsets', defaultValue: 'true' }
	- { name: 'tickets.requireApproval', defaultValue: 'false' }
    contributors:
	- James Moger
	- Robin Rosenberg
	- Klaus Nuber
	- Florian Zschocke
	- Bret Ikehara
	- Chad Horohoe
	- Domingo Oropeza
	- Chris Graham
	- Guenter Dressel
	- fpeters.fae
	- David Ostrovsky
	- Alex Lewis
	- Marc Strapetz
	- Benjamin Asbach
	- Alfred Schmid
	- Gareth Collins
	- Martijn van der Kleijn
	- Berke Viktor
	- Vitaly Litvak
	- Matthias Cullman
	- Eduardo Guervós Narvaez
	- Stardrad Yin
	- Markus Foempe
	- Nasrollah Kavian
	- M. Holmquist
	- Stephan Krull
	- Duncan Jauncey
	- Rhys Evans
	- Michael Wowro
	- I. Tagliani
	- Rick Sladkey
	- Matthias Cullman
	- Johann Fischer
	- Tamás Papp
	- Liyu Wang
	- Jeroen Baten
	- Dongsu, KIM
}

#
# 1.3.2 release
#
r19: {
    title: Gitblit 1.3.2 released
    id: 1.3.2
    date: 2013-08-22
    note: ~
    html: ~
    text: ~
    security: ~
    fixes:
    - Fixed Gitblit Authority startup failures when using alternate user services (issue-280)
    - Manually redirect after branch deletion (issue 282)
    - Simplify when repository size is calculated to ensure we have one IF we want one (issue-295)
    - Fixed anonymous LDAP connections (issue-297)
    - Improved branch deletion-reflog interaction
    - Encode page url parameters as UTF-8
    - Encode filename for binary files on RawPage according to browser
    - Added pptx extension for tree page icon lookup
    - Fixed project links on dashboard page when web.mountParameters=false
    changes: ~
    additions:
    - Add setting for maximum number of days of activity to that may be requested
    - Added HtpasswdUserService to authenticate users against an htpasswd file
    - Automatically maintain the .git/description file used by some other tooling
    dependencyChanges:
    - Added commons-codec 1.7
    contributors:
    - github/guriguri
    - Doug Ayers
    - Ori Livneh
    - Florian Zschocke
    - Tito Nobre
    - Hugo Questroy
    settings:
    - { name: 'web.activityDurationMaximum', defaultValue: 30 }
    - { name: 'realm.htpasswd.userFile', defaultValue: '${baseFolder}/htpasswd' }
    - { name: 'realm.htpasswd.overrideLocalAuthentication', defaultValue: 'false' }
}

#
# 1.3.1 release
#
r18: {
    title: Gitblit 1.3.1 released
    id: 1.3.1
    date: 2013-07-24
    note: ''
          If you have forked repositories and your are upgrading from 1.2.x to 1.3.x, please DO NOT RELOCATE your repositories folder when running 1.3.x the first time.  Gitblit will update forked repository configs on the first execution and it is critical that ${git.repositoriesFolder} points to the same location used by 1.2.x.
          ''
    html: ~
    text: ~
    security: ~
    fixes:
	- Gitblit-as-viewer with no repository urls failed to display summary page (issue 269)
	- Fixed incorrect tagger in the dashboard pages (issue-276)
	- Automatically decode %7E in repository names from git clients that encode ~ (issue-278)
	- Fixed missing Keys class in WAR and Express builds
	- Fixed missing model class dependencies in Gitblit Manager build
	- Fix for IE10 compatibility mode
	- Reset dashboard and activity commit cache on branch REWIND or DELETE
	- Fixed bug with adding new local users with external authentication
	- Fixed missing clone url on the empty repository page
	- Fixed Ubuntu service script for LSB compliance
	- Inserted "sleep 5" in Ubuntu & Centos bash script for service restart
    changes:    
	- Use trash icon in Gitblit Reflog for branch and tag deletion
	- Update Gitblit Reflog on branch deletion from web UI
	- Updated Chinese translation
	- Updated Dutch translation
	- Updated Spanish translation
	- Updated Korean translation
	- Updated Brazilian Portuguese translation
    additions:
	- Added optional browser-side page caching using Last-Modified and Cache-Control for the dashboard, activity, project, and several repository pages (issue-274)
	- Added a GET_USER request type for the RPC mechanism (issue-275)
	- Added PAMUserService to authenticate against a local Linux/Unix/MacOSX server
    dependencyChanges:
    - Added libpam4j 1.7
	settings:
	- { name: 'web.pageCacheExpires', defaultValue: 0 }
	- { name: 'realm.pam.backingUserService', defaultValue: 'users.conf' }
	- { name: 'realm.pam.serviceName', defaultValue: 'system-auth' }
    contributors:
	- Rainer Alföldi 
	- Liyu Wang
	- Jeroen Baten
	- James Moger
	- Stardrad Yin
	- Chad Horohoe
	- Eduardo Guervós Narvaez
	- Dongsu, KIM
	- Gareth Collins
	- Rafael Cavazin
	- Tamás Papp
	- Florian Zschocke
	- Amélie Benoit
	- Gustavo Henrique
}

#
# 1.3.0
#
r17: {
    title: Gitblit 1.3.0 Released
    id: 1.3.0
    date: 2013-07-14
    html: ''
          Release highlights include:
          <ul>
          <li>integrated git daemon</li>
          <li>compare refs or commits page</li>
          <li>completed the Gitblit reflog (formerly pushlog) introduced in 1.2.1</li>
          <li>added new dashboard pages</li>
          <li>added a stars feature</li>
          <li>improved the repository url panel to show your access permission and to offer native app clone links</li>
          <li>improved navigation and theme</li>
          <li>customizable page header colors and logo</li>
          <li>recent activity commit caching to improve performance of dashboard and activity pages</li>
          <li>Windows authentication</li>
          <li>Salesforce.com authentication</li>
          <li>lots of bug fixes</li>
          </ul>
          <p> </p>
          Thank you to <a href="http://syntevo.com">syntevo</a>, <a href="http://atlassian.com">Atlassian</a>, <a href="http://fournova.com">fournova</a>, and <a href="http://github.com">Github</a> for their permission and use of their artwork for the native app clone menus.
          ''
    note: ''
          If you have forked repositories and your are upgrading to 1.3.0, please DO NOT RELOCATE your repositories folder when running 1.3.0 the first time.  Gitblit will update forked repository configs on the first execution and it is critical that ${git.repositoriesFolder} points to the same location used by 1.2.x.
          ''
	security:
	- Raw servlet was insecure. If someone knew the exact repository name and path to a file, the raw blob could be retrieved bypassing security constraints. (issue 198)
    fixes:
	 - Use bash instead of sh in Linux/OSX shell scripts (issue 154)
	 - Fix NPE when getting user's fork without repository list caching (issue 182)
	 - Fix internal error on folder history links (issue 192)
	 - Fix NPE in repositories panel when viewing a federation proposal (issue 195)
	 - Fix NPEs when initializing the context on a servlet containers which returns a null contextFolder (issue 199)
	 - Fixed incorrect icon file name for .doc files (issue 200)
	 - Do not queue emails with no recipients (issue 201)
	 - Disable view and blame links for deleted blobs (issue 216)
	 - Fixed 1.2.x regression with individually symlinked repositories (issue 217)
	 - Fixed UTF-8 encoding errors in email notifications (issue 218)
	 - Fixed NPE in 1.2.1 Federation Client (issue 219)
	 - Fixed extracting Groovy scripts on Express installs (issue 220)
	 - Ensure Redmine url is properly formatted (issue 223)
	 - Use standard ServletRequestWrapper instead of custom wrapper (issue 224)
	 - Switch commit message back to a pre and ensure that it is properly escaped when combined with commit message regex substitution (issue 242)
	 - Fixed AddIndexedBranch tool --branch parameter (issue 247)  
	 - Improve NPE handling for hook script enumeration (issue-253)
	 - Workaround missing commit information in blame page (JGit bug 374382, issue-254) 
	 - Ignore orphan ".git" folder in the repositories root folder (issue-256)
	 - Fixed bug where a null permission was added to a user model on a repository rename when the permission had really been inherited from a team membership (issue-259)
	 - Fixed committer verification with merge commits (issue-264)
	 - Fixed bug in submodule repository linking (issue-266)
     - Could not reset settings with $ or { characters through Gitblit Manager because they are not properly escaped
	 - Added more error checking to blob page and blame page
	 - Disable SNI extensions for client SSL connections
	 - Fixed prettify language extension loading
	 - Fixed index out of bounds exceptions when generating client certificates for a user when the user's table has been filtered
	 - Fixed AddindexedBranch tool when specifying the non-default branch.
	 - Fixed submodule diff display

	changes:
	 - Retrieve summary and metric graphs from Google over https (issue-61)
	 - Persist originRepository (for forks) in the repository config instead of relying on parsing origin urls which are susceptible to filesystem relocation (issue 190) 
	 - Improved error logging for servlet containers which provide a null contextFolder (issue 199)
	 - Improve Gerrit change ref decoration in the refs panel (issue 206)
	 - Display full commit message on commitdiff page (issue-258)
	 - Improved the repository url display.  This display now indicates your repository access permission, per-protocol.
	 - Automatically encode/decode usernames for urls using %XX notation on space, @, and \
 	 - Disable Gson's pretty printing which has a huge performance gain
	 - Properly set application/json content-type on api calls
	 - Make days back filter choices a setting
	 - Changed default days back filter setting to 7 days
	 - Set rel="nofollow" on compressed download links
	 - Improved page title
	 - Updated Polish translation
	 - Updated Japanese translation
	 
    additions: 
	 - Added a ui for the ref log introduced in 1.2.1 (issue-177)
	 - Added weblogic.xml to WAR for deployment on WebLogic (issue 199)
	 - Support setting a custom header logo (issue 208)
	 - Support header color customizations (issue 209)
	 - Support username substitution in web.otherUrls (issue 213)
	 - Option to force client-side basic authentication instead of form-based authentication if web.authenticateViewPages=true (issue 222)
	 - Set author as tooltip of last change column in the repositories panel (issue-238)
	 - Setting to automatically create an user account based on an authenticated user principal from the servlet container (issue-246)
	 - Added WindowsUserService to authenticate users against Windows accounts (issue-250)
	 - Global and per-repository setting to exclude authors from metrics (issue-251)
	 - Added commit cache to improve Activity, Dashboard, and Project page generation times
	 - Added SalesForce.com user service
     - Added simple star/unstar function to flag or bookmark interesting repositories
     - Added Dashboard page which shows a news feed for starred repositories and offers a filterable list of repositories you care about
	 - Added client application menus for Git, SmartGit/Hg, SourceTree, Tower, GitHub for Windows, and GitHub for Mac
	 - Added GO http/https connector thread pool size setting
	 - Added a server setting to force a particular translation/Locale for all sessions
	 - Added smart Git Daemon serving.  If enabled, git:// access will be offered for any repository which permits anonymous access.  If the repository permits anonymous cloning, anonymous git:// clone will be permitted while anonmymous git:// pushes will be rejected.
	 - Option to automatically tag branch tips on each push with an incremental revision number
     - Implemented multiple repository owners
     - Optional periodic LDAP user and team pre-fetching & synchronization
	 - Added config setting to use SMTPS
	 - Added option to index all local branches in AddIndexedBranches tool
     - Display name and version in Tomcat Manager
     - FogBugz post-receive hook script
     - Chinese translation
	 - Support --baseFolder parameter in Federation Client

    contributors:
	- James Moger
	- Bandarupalli Satyanarayana
	- Chad Horohoe
	- Christian Aistleitner
	- Colin Bowern
	- David Ostrovsky
	- Egbert Teeselink
	- Hige Maniya
	- Hirotaka Honma
	- Ikslawek
	- Jay Meyer
	- John Crygier
	- Kensuke Matsuzaki
	- Laurens Vrijnsen
	- Lee Grofit
	- Lukasz Jader
	- Martijn Laan
	- Matthias Bauer
	- Michael Pailloncy
	- Michael Schaefers
	- Oliver Doepner
	- Philip Boutros
	- Rafael Cavazin
	- Ryan Schneider
	- Sakurai Youhei
	- Sarah Haselbauer
	- Slawomir Bochenski
	- Stardrad Yin
	- Thomas Pummer
	- William Whittle
	- Yukihiko Sawanobori
	- github/akquinet
	- github/dapengme
	
	dependencyChanges:
	- JGit 3.0.0.201306101825-r
	- Iconic font
	- AngularJS 1.0.7
	- FreeMarker 2.3.19
	- Waffle 1.5
	- JNA 3.5.0
	- Guava 13.0.1
	
	settings:
	- { name: 'git.daemonBindInterface', defaultValue: 'localhost' }
	- { name: 'git.daemonPort', defaultValue: 0 }
	- { name: 'git.defaultIncrementalPushTagPrefix', defaultValue: 'r' }
	- { name: 'mail.smtps', defaultValue: 'false' }
	- { name: 'realm.container.autoCreateAccounts', defaultValue: 'false' }
	- { name: 'realm.salesforce.backingUserService', defaultValue: 'users.conf' }
	- { name: 'realm.salesforce.orgId', defaultValue: 0 }
	- { name: 'realm.windows.defaultDomain', defaultValue: ' ' }
	- { name: 'realm.windows.backingUserService', defaultValue: 'users.conf' }
	- { name: 'web.activityDuration', defaultValue: 7 }
	- { name: 'web.activityDurationChoices', defaultValue: '1 3 7 14 21 28' }
	- { name: 'web.activityCacheDays', defaultValue: 14 }
	- { name: 'web.allowAppCloneLinks', defaultValue: 'true' }
	- { name: 'web.forceDefaultLocale', defaultValue: ' ' }
	- { name: 'web.headerLogo', defaultValue: '${baseFolder}/logo.png' }
	- { name: 'web.headerBackgroundColor', defaultValue: ' ' }
	- { name: 'web.headerForegroundColor', defaultValue: ' ' }
	- { name: 'web.headerHoverColor', defaultValue: ' ' }
	- { name: 'web.headerBorderColor', defaultValue: ' ' }
	- { name: 'web.headerBorderFocusColor', defaultValue: ' ' }
	- { name: 'web.metricAuthorExclusions', defaultValue: ' ' }
	- { name: 'web.overviewReflogCount', defaultValue: 5 }
	- { name: 'web.reflogChangesPerPage', defaultValue: 10 }
	- { name: 'server.nioThreadPoolSize', defaultValue: 50 }
}

#
# 1.2.1
#
r16: {
    title: Gitblit 1.2.1 Released
    id: 1.2.1
    date: 2013-01-15
    html: ''
          Because there are now several types of files and folders that must be considered Gitblit data, the default location for data has changed.
          <p />
          You will need to move a few files around when upgrading.  Please review the <a href="upgrade_go.html">upgrading GO</a> or <a href="upgrade_war.html">upgrading WAR</a> page for details.
          <p />
          <b>Express Users</b> make sure to update your web.xml file with the ${baseFolder} values!          
          ''
    fixes:
    - Fixed nullpointer on recursively calculating folder sizes when there is a named pipe or symlink in the hierarchy
    - Added nullchecking when concurrently forking a repository and trying to display the fork network (issue-187)
    - Fixed bug where permission changes were not visible in the web ui to a logged-in user until the user logged-out and then logged back in again (issue-186)
    - Fixed nullpointer on creating a repository with mixed case (issue 185)
    - Include missing model classes in api library (issue-184)
    - Fixed nullpointer when using *web.allowForking = true* && *git.cacheRepositoryList = false* (issue 182)
    - Likely fix for commit and commitdiff page failures when a submodule reference changes (issue 178)
    - Build project models from the repository model cache, when possible, to reduce page load time (issue 172)
    - Fixed loading of Brazilian Portuguese translation from *nix server

    additions:
    - ''Fanout PubSub service for self-hosted [Sparkleshare](http://sparkleshare.org) notifications.
      This service is disabled by default.''
    - ''Implemented a simple push log based on a hidden, orphan branch refs/gitblit/pushes (issue 177)
      The push log is not currently visible in the ui, but the data will be collected and it will be exposed to the ui in the next release.''
    - Support for locally and remotely authenticated accounts in LdapUserService and RedmineUserService (issue 183)
    - Added Dutch translation

    changes:
    - ''Gitblit GO and Gitblit WAR are now both configured by `gitblit.properties`. WAR is no longer configured by `web.xml`.
      However, Express for OpenShift continues to be configured by `web.xml`.''
    - Support for a *--baseFolder* command-line argument for Gitblit GO and Gitblit Certificate Authority
    - Support for specifying a *${baseFolder}* parameter in `gitblit.properties` and `web.xml` for several settings
    - Improve history display of a submodule link
    - Updated Korean translation
    - Updated checkstyle definition
    
    settings:
    - { name: fanout.bindInterface, defaultValue: localhost }
    - { name: fanout.port, defaultValue: 0 }
    - { name: fanout.useNio, defaultValue: 'true' }
    - { name: fanout.connectionLimit, defaultValue: 0 }

    contributors:
	- James Moger
    - github/mystygage
    - Dongsu, KIM
    - Jeroen Baten
    - github/inaiat
}

#
# 1.2.0
#
r15: {
    title: Gitblit 1.2.0 Released
    id: 1.2.0
    date: 2012-12-31
    note: ''
          The permissions model has changed in the 1.2.0 release.
          If you are updating your server, you must also update any Gitblit Manager and Federation Client installs to 1.2.0 as well.  The data model used by the RPC mechanism has changed slightly for the new permissions infrastructure.
          ''
    fixes:
    - Fixed regression in *isFrozen* (issue 181)
    - Author metrics can be broken by newlines in email addresses from converted repositories (issue 176)
    - Set subjectAlternativeName on generated SSL cert if CN is an ip address (issue 170)
    - Fixed incorrect links on history page for files not in the current/active commit (issue 166)
    - Empty repository page failed to handle missing repository (issue 160)
    - Fixed broken ticgit urls (issue 157)
    - Exclude submodules from zip downloads (issue 151)
    - Fixed bug where repository ownership was not updated on rename user
    - Fixed bug in create/rename repository if you explicitly specified the alias for the root group (e.g. main/myrepo) (issue 143)
    - Wrapped Markdown parser with improved exception handler (issue 142)
    - Fixed duplicate entries in repository cache (issue 140)
    - Fixed connection leak in LDAPUserService (issue 139)
    - Fixed bug in commit page where changes to a submodule threw a null pointer exception (issue 132)
    - Fixed bug in the diff view for filenames that have non-ASCII characters (issue 128)

    additions:
    - ''
      Implemented discrete repository permissions (issue 36)
      
        - V (view in web ui, RSS feeds, download zip)
        - R (clone)
        - RW (clone and push)
        - RWC (clone and push with ref creation)
        - RWD (clone and push with ref creation, deletion)
        - RW+ (clone and push with ref creation, deletion, rewind)
        
      While not as sophisticated as Gitolite, this does give finer access controls.  These permissions fit in cleanly with the existing users.conf and users.properties files.  In Gitblit <= 1.1.0, all your existing user accounts have RW+ access.   If you are upgrading to 1.2.0, the RW+ access is *preserved* and you will have to lower/adjust accordingly.
      ''
    - ''Implemented *case-insensitive* regex repository permission matching (issue 36)

      This allows you to specify a permission like `RW:mygroup/.*` to grant push privileges to all repositories within the *mygroup* project/folder.''
    - Added DELETE, CREATE, and NON-FAST-FORWARD ref change logging
    - ''Added support for personal repositories.
      Personal repositories can be created by accounts with the *create* permission and are stored in *git.repositoriesFolder/~username*.  Each user with personal repositories will have a user page, something like the GitHub profile page.  Personal repositories have all the same features as common repositories, except personal repositories can be renamed by their owner.''
    - ''Added support for server-side forking of a repository to a personal repository (issue 137)
      In order to fork a repository, the user account must have the *fork* permission **and** the repository must *allow forks*.  The clone inherits the access list of its origin.  i.e. if Team A has clone access to the origin repository, then by default Team A also has clone access to the fork.  This is to facilitate collaboration.  The fork owner may change access to the fork and add/remove users/teams, etc as required <u>however</u> it should be noted that all personal forks will be enumerated in the fork network regardless of access view restrictions.  If you really must have an invisible fork, the clone it locally, create a new repository for your invisible fork, and push it back to Gitblit.''
    - Added optional *create-on-push* support
    - Added **experimental** JGit-based garbage collection service.  This service is disabled by default.
    - ''Added support for X509 client certificate authentication.  (issue 106)
      You can require all git servlet access be authenticated by a client certificate.  You may also specify the OID fingerprint to use for mapping a certificate to a username.  It should be noted that the user account MUST already exist in Gitblit for this authentication mechanism to work; this mechanism can not be used to automatically create user accounts from a certificate.''
    - Revised clean install certificate generation to create a Gitblit GO Certificate Authority certificate; an SSL certificate signed by the CA certificate; and to create distinct server key and server trust stores.  <u>The store files have been renamed!</u>
    - Added support for Gitblit GO to require usage of client certificates to access the entire server.
    - Added **Gitblit Certificate Authority**, an x509 PKI management tool for Gitblit GO to encourage use of x509 client certificate authentication.
    - Added web.shortCommitId setting to control length of shortened commit ids
    - Added alternate compressed download formats: tar.gz, tar.xz, tar.bzip2 (issue 174)
    - Added simple project pages.  A project is a subfolder off the *git.repositoriesFolder*.
    - Added support for X-Forwarded-Context for Apache subdomain proxy configurations (issue 135)
    - Delete branch feature (issue 121)
    - Added line links to blob view (issue 130)
    - Added HTML sendmail hook script and Gitblit.sendHtmlMail method
    - Added RedmineUserService
    - Support for committer verification.  Requires use of *--no-ff* when merging branches or pull requests.  See setup page for details.
    - Added Brazilian Portuguese translation

    changes:
    - Added server setting to specify keystore alias for ssl certificate (issue 98)
    - Added optional global and per-repository activity page commit contribution throttle to help tame *really* active repositories (issue 173)
    - Added support for symlinks in tree page and commit page (issue 171)
    - All access restricted servlets (e.g. DownloadZip, RSS, etc) will try to authenticate using X509 certificates, container principals, cookies, and BASIC headers, in that order.
    - Added *groovy* and *scala* to *web.prettyPrintExtensions*
    - Added short commit id column to log and history tables (issue 168)
    - Teams can now specify the *admin*, *create*, and *fork* roles to simplify user administration
    - Use https Gravatar urls to avoid browser complaints
    - Added frm to default pretty print extensions (issue 156)
    - Expose ReceivePack to Groovy push hooks (issue 125)
    - Redirect to summary page when refreshing the empty repository page on a repository that is not empty (issue 129)
    - Emit a warning in the log file if running on a Tomcat-based servlet container which is unfriendly to %2F forward-slash url encoding AND Gitblit is configured to mount parameters with %2F forward-slash url encoding (issue 126)
    - ''LDAP admin attribute setting is now consistent with LDAP teams setting and admin teams list.
      If *realm.ldap.maintainTeams==true* **AND** *realm.ldap.admins* is not empty, then User.canAdmin() is controlled by LDAP administrative team membership.  Otherwise, User.canAdmin() is controlled by Gitblit.''
    - Support servlet container authentication for existing UserModels (issue 68)

	settings:
	- { name: web.allowForking, defaultValue: 'true' }
	- { name: git.allowCreateOnPush, defaultValue: 'true' }
	- { name: git.allowGarbageCollection, defaultValue: 'false' }
	- { name: git.garbageCollectionHour, defaultValue: 0 }
	- { name: git.defaultGarbageCollectionThreshold, defaultValue: 500k }
	- { name: git.defaultGarbageCollectionPeriod, defaultValue: 7 days }
	- { name: git.requireClientCertificates, defaultValue: 'false' }
	- { name: git.enforceCertificateValidity, defaultValue: 'true' }
	- { name: git.certificateUsernameOIDs, defaultValue: CN }
	- { name: web.shortCommitIdLength, defaultValue: 8 }
	- { name: web.compressedDownloads, defaultValue: zip gz }
	- { name: server.requireClientCertificates, defaultValue: 'false' }

    dependencyChanges:
    - Jetty 7.6.8
    - JGit 2.2.0.201212191850-r
    - Groovy 1.8.8
    - Wicket 1.4.21
    - Lucene 3.6.1
    - BouncyCastle 1.47
    - MarkdownPapers 1.3.2
    - JCalendar 1.3.2
    - Commons-Compress 1.4.1
    - XZ for Java 1.0

    contributors:
	- James Moger
    - github/rafaelcavazin
    - github/mallowlabs
    - github/sauthieg
    - github/ajermakovics
    - github/kevinanderson1
    - github/jpyeron
}

#
# 1.1.0
#
r14: {
    title: Gitblit 1.1.0 Released
    id: 1.1.0
    date: 2012-08-25
    note: If you are updating from an earlier release AND you have indexed branches with the Lucene indexing feature, you need to be aware that this release will completely re-index your repositories.  Please be sure to provide ample heap resources as appropriate for your installation.

    fixes:
    - Bypass Wicket's inability to handle direct url addressing of a view-restricted, grouped repository for new, unauthenticated sessions (e.g. click link from email or rss feed without having an active Wicket session)
    - Fixed MailExecutor's failure to cope with mail server connection troubles resulting in 100% CPU usage
    - Fixed generated urls in Groovy *sendmail* hook script for grouped repositories
    - Fixed generated urls in RSS feeds for grouped repositories
    - Fixed nullpointer exception in git servlet security filter (issue 123)
    - Eliminated an unnecessary repository enumeration call on the root page which should result in faster page loads (issue 103)
    - Gitblit could not delete a Lucene index in a working copy on index upgrade
    - Do not index submodule links (issue 119)
    - Restore original user or team object on failure to update (issue 118)
    - Fixes to relative path determination in repository search algorithm for symlinks (issue 116)
    - Fix to GitServlet to allow pushing to symlinked repositories (issue 116)
    - Repository URL now uses `X-Forwarded-Proto` and `X-Forwarded-Port`, if available, for reverse proxy configurations (issue 115)
    - Output real RAW content, not simulated RAW content (issue 114)
    - Fixed Lucene charset encoding bug when reindexing a repository (issue 112)
    - Fixed search box linking to Lucene page for grouped repository on Tomcat (issue 111)
    - Fixed null pointer in LdapUserSerivce if account has a null email address (issue 110)
    - Really fixed failure to update a GO setting from the manager (issue 85)

    additions:
    - Identified repository list is now cached by default to reduce disk io and to improve performance (issue 103)
    - Preliminary bare repository submodule support
    - ''
      *git.submoduleUrlPatterns* is a space-delimited list of regular expressions for extracting a repository name from a submodule url.
      For example, `git.submoduleUrlPatterns = .*?://github.com/(.*)` would extract *gitblit/gitblit.git* from *git://github.git/gitblit/gitblit.git*
      **Note:** You may not need this control to work with submodules, but it is there if you do.
        - If there are no matches from *git.submoduleUrlPatterns* then the repository name is assumed to be whatever comes after the last `/` character *(e.g. gitblit.git)*
        - Gitblit will try to locate this repository relative to the current repository *(e.g. myfolder/myrepo.git, myfolder/mysubmodule.git)* and then at the root level *(mysubmodule.git)* if that fails.
        - Submodule references in a working copy will be properly identified as gitlinks, but Gitblit will not traverse into the working copy submodule repository.
      ''
    - ''
      Added a repository setting to control authorization as AUTHENTICATED or NAMED. (issue 117)

      NAMED is the original behavior for authorizing against a list of permitted users or permitted teams.
      AUTHENTICATED allows restricted access for any authenticated user.  This is a looser authorization control.
      ''
    - Added default authorization control setting (AUTHENTICATED or NAMED)
    - Added setting to control how deep Gitblit will recurse into *git.repositoriesFolder* looking for repositories (issue 103)
    - Added setting to specify regex exclusions for repositories (issue 103)
    - Blob page now supports displaying images (issue 6)
    - Non-image binary files can now be downloaded using the RAW link
    - Support StartTLS in LdapUserService (issue 122)
    - Added Korean translation

    changes:
    - Line breaks inserted for readability in raw Markdown content display in the event of a parsing/transformation error.  An error message is now displayed prepended to the raw content.
    - Improve UTF-8 reading for Markdown files
    - Updated Polish translation
    - Updated Japanese translation
    - Updated Spanish translation
    
    settings:
    - { name: git.cacheRepositoryList, defaultValue: 'true' }
    - { name: git.submoduleUrlPatterns, defaultValue: * }
    - { name: git.searchExclusions, defaultValue: * }
    - { name: git.searchRecursionDepth, defaultValue: -1 }
    - { name: git.defaultAuthorizationControl, defaultValue: NAMED }

    contributors:
	- James Moger
    - Steffen Gebert
}

#
# 1.0.0
#
r13: {
    title: Gitblit 1.0.0 Released
    id: 1.0.0
    date: 2012-07-14

    fixes:
    - Fixed bug in Lucene search where old/stale blobs were never properly deleted during incremental updates.  This resulted in duplicate blob entries in the index.
    - Fixed intermittent bug in identifying line numbers in Lucene search (issue 105)
    - Adjust repository identification algorithm to handle the scenario where a repository name collides with a group/folder name (e.g. foo.git and foo/bar.git) (issue 104)
    - Fixed bug where a repository set as *authenticated push* did not have anonymous clone access (issue 96)
    - Fixed bug in Basic authentication if passwords had a colon
    - Fixed bug where the Gitblit Manager could not update a setting that was not referenced in reference.properties (issue 85)

    changes:
    - ''**Updated Lucene index version which will force a rebuild of ALL your Lucene indexes**
      Make sure to properly set *web.blobEncodings* before starting Gitblit if you are updating!  (issue 97)''
    - Changed default layout for web ui from Fixed-Width layout to Responsive layout (issue 101)
    - ''IUserService interface has changed to better accomodate custom authentication and/or custom authorization<
      The default `users.conf` now supports persisting display names and email addresses.''
    - Updated Japanese translation

    additions:
    - Added setting to allow specification of a robots.txt file (issue 99)
    - ''Added setting to control Responsive layout or Fixed-Width layout (issue 101)
      Responsive layout is now the default.  This layout gracefully scales the web ui from a desktop layout to a mobile layout by hiding page components.  It is easy to try, just resize your browser or point your Android/iOS device to the url of your Gitblit install.''
    - Added setting to control charsets for blob string decoding.  Default encodings are UTF-8, ISO-8859-1, and the server default charset. (issue 97)      
    - ''Exposed JGit internal configuration settings in gitblit.properties/web.xml (issue 93)
      Review your `gitblit.properties` or `web.xml` for detailed explanations of these settings.''
    - Added default access restriction.  Applies to new repositories and repositories that have not been configured with Gitblit. (issue 88)
    - Added Ivy 2.2.0 dependency which enables Groovy Grapes, a mechanism to resolve and retrieve library dependencies from a Maven 2 repository within a Groovy push hook script
    - ''Added setting to control Groovy Grape root folder (location where resolved dependencies are stored)
      [Grape](http://groovy.codehaus.org/Grape) allows you to add Maven dependencies to your pre-/post-receive hook script classpath.''
    - Added LDAP User Service with many new *realm.ldap* keys
    - ''Added support for custom repository properties for Groovy hooks
      Custom repository properties complement hook scripts by providing text field prompts in the web ui and the Gitblit Manager for the defined properties.  This allows your push hooks to be parameterized.''
    - Added script to facilitate proxy environment setup on Linux
    - Added Polish translation
    - Added Spanish translation

    settings:
    - { name: groovy.grapeFolder, defaultValue: groovy/grape }
    - { name: web.robots.txt, defaultValue: }
    - { name: web.useResponsiveLayout, defaultValue: 'true' }
    - { name: web.blobEncodings, defaultValue: UTF-8 ISO-8859-1 }
    - { name: git.defaultAccessRestriction, defaultValue: NONE }
    - { name: git.packedGitWindowSize, defaultValue: 8k }
    - { name: git.packedGitLimit, defaultValue: 10m }
    - { name: git.deltaBaseCacheLimit, defaultValue: 10m }
    - { name: git.packedGitOpenFiles, defaultValue: 128 }
    - { name: git.streamFileThreshold, defaultValue: 50m }
    - { name: git.packedGitMmap, defaultValue: 'false' }

    dependencyChanges:
    - Bootstrap 2.0.4
    - JGit 2.0.0.201206130900-r
    - Groovy 1.8.6
    - Gson 1.7.2
    - Log4J 1.2.17
    - SLF4J 1.6.6
    - Apache Commons Daemon 1.0.10
    - Ivy 2.2.0

    contributors:
	- James Moger
    - Eduardo Guervos Narvaez
    - Lukasz Jader
    - github/mragab
    - github/jcrygier
    - github/zakki
    - github/peterloron
}

#
# 0.9.3
#
r12: {
    title: Gitblit 0.9.3 Released
    id: 0.9.3
    date: 2012-04-11

    fixes:
    - Fixed bug where you could not remove all selections from a RepositoryModel list (permitted users, permitted teams, hook scripts, federation sets, etc) (issue 81)
    - Automatically set *java.awt.headless=true* for Gitblit GO

    contributors:
	- James Moger
}

#
# 0.9.2
#
r11: {
    title: Gitblit 0.9.2 Released
    id: 0.9.2
    date: 2012-04-04
    
    changes:
    - Added *clientLogger* bound variable to Groovy hook mechanism to allow custom info and error messages to be returned to the client

   fixes:
    - Fixed absolute path/canonical path discrepancy between Gitblit and JGit regarding use of symlinks (issue 78)
    - Fixed row layout on activity page (issue 79)
    - Fixed Centos service script
    - Fixed EditRepositoryPage for IE8; missing save button (issue 80)

    contributors:
	- James Moger
    - github/jonnybbb
    - github/mohamedmansour
    - github/jcrygier
}

#
# 0.9.1
#
r10: {
    title: Gitblit 0.9.1 Released
    id: 0.9.1
    date: 2012-03-27

    fixes:
    - Lucene folder was stored in working copy instead of in .git folder

    contributors:
	- James Moger
}

#
# 0.9.0
#
r9: {
    title: Gitblit 0.9.0 Released
    id: 0.9.0
    date: 2012-03-27

    security:
    - Fixed session fixation vulnerability where the session identifier was not reset during the login process (issue 62)

    changes:
    - Reject pushes to a repository with a working copy (i.e. non-bare repository) (issue-49)
    - Changed default web.datetimestampLongFormat from *EEEE, MMMM d, yyyy h:mm a z* to *EEEE, MMMM d, yyyy HH:mm Z* (issue 50)
    - Expanded commit age coloring from 2 days to 30 days (issue 57)

    additions:
    - ''Added optional Lucene branch indexing (issue 16)
      Repository branches may be optionally indexed by Lucene for improved searching.  To use this feature you must specify which branches to index within the *Edit Repository* page; _no repositories are automatically indexed_.  Gitblit will build or incrementally update enrolled repositories on a 2 minute cycle. (i.e you will have to wait 2-3 minutes after respecifying indexed branches or pushing new commits before Gitblit will build/update the repository Lucene index.)
      If a repository has Lucene-indexed branches the *search* form on the repository pages will redirect to the root-level Lucene search page and only the content of those branches can be searched.<br/>
      If the repository does not specify any indexed branches then repository commit-traversal search is used.

      **Note:** Initial indexing of an existing repository can be memory-exhaustive. Be sure to provide your Gitblit server adequate heap space to index your repositories (e.g. -Xmx1024M).<br/>
      See the [setup](setup.html) page for additional details.''
    - Allow specifying timezone to use for Gitblit which is independent of both the JVM and the system timezone (issue 54)
    - Added a built-in AJP connector for integrating Gitblit GO into an Apache mod_proxy setup (issue 59)
    - ''On the Repositories page show a bang *!* character in the color swatch of a repository with a working copy (issue 49)
      Push requests to these repositories will be rejected.''
    - On all non-bare Repository pages show *WORKING COPY* in the upper right corner (issue 49)
    - New setting to prevent display/serving non-bare repositories
    - Added *protect-refs.groovy*
    - Allow setting default branch (relinking HEAD) to a branch or a tag
    - Added Ubuntu service init script (issue 72)
    - Added partial Japanese translation

    fixes:
    - Ensure that Welcome message is parsed using UTF-8 encoding (issue 74)
    - Activity page chart layout broken by Google (issue 73)
    - Uppercase repositories not selectable in edit palettes (issue 71)
    - Not all git notes were properly displayed on the commit page (issue 70)
    - Activity page now displays all local branches (issue 65)
    - Fixed (harmless) nullpointer on pushing to an empty repository (issue 69)
    - Fixed possible nullpointer from the servlet container on startup (issue 67)
    - Fixed UTF-8 encoding bug on diff page (issue 66)
    - Fixed timezone bugs on the activity page (issue 54)
    - Prevent add/edit team with no selected repositories (issue 56)
    - Disallow browser autocomplete on add/edit user/team/repository pages
    - Fixed username case-sensitivity issues (issue 43)
    - Disregard searching a subfolder if Gitblit does not have filesystem permissions (issue 51)

    settings:
    - { name: web.allowLuceneIndexing, defaultValue: 'true' }
    - { name: web.luceneIgnoreExtensions, defaultValue: 7z arc arj bin bmp dll doc docx exe gif gz jar jpg lib lzh odg odf odt pdf ppt png so swf xcf xls xlsx zip }
    - { name: web.timezone, defaultValue: }
    - { name: server.ajpPort, defaultValue: 0 }
    - { name: server.ajpBindInterface, defaultValue: localhost }
    - { name: git.onlyAccessBareRepositories, defaultValue: 'false' }

    dependencyChanges:
    - Bootstrap 2.0.2
    - MarkdownPapers 1.2.7
    - JGit 1.3.0.201202151440-r
    - Wicket 1.4.20

    contributors:
	- James Moger
    - github/lemval
    - github/zakki
    - github/plm
}

#
# 0.8.2
#
r8: {
    title: Gitblit 0.8.2 Released
    id: 0.8.2
    date: 2012-01-13

    fixes:
    - Fixed bug when upgrading from users.properties to users.conf (issue 41)

    contributors:
	- James Moger
}

#
# 0.8.1
#
r7: {
    title: Gitblit 0.8.1 Released
    id: 0.8.1
    date: 2012-01-11

    fixes:
    - Include missing icon resource for the manager (issue 40)
    - Fixed sendmail.groovy message content with incorrect tag/branch labels

    contributors:
	- James Moger
}

#
# 0.8.0
#
r6: {
    title: Gitblit 0.8.0 Released
    id: 0.8.0
    date: 2012-01-11

    additions:
    - ''Platform-independent, Groovy push hook script mechanism.
      Hook scripts can be set per-repository, per-team, or globally for all repositories.''
    - ''*sendmail.groovy* for optional email notifications on push.
      You must properly configure your SMTP server settings in `gitblit.properties` or `web.xml` to use *sendmail.groovy*.''
    - New global key for mailing lists.  This is used in conjunction with the *sendmail.groovy* hook script.  All repositories that use the *sendmail.groovy* script will include these addresses in the notification process.  Please see the Setup page for more details about configuring sendmail.
    - *com.gitblit.GitblitUserService*.  This is a wrapper object for the built-in user service implementations.  For those wanting to only implement custom authentication it is recommended to subclass GitblitUserService and override the appropriate methods.  Going forward, this will help insulate custom authentication from new IUserService API and/or changes in model classes.
    - ''New default user service implementation: *com.gitblit.ConfigUserService* (`users.conf`)
      This user service implementation allows for serialization and deserialization of more sophisticated Gitblit User objects without requiring the encoding trickery now present in FileUserService (users.properties).  This will open the door for more advanced Gitblit features.
      For those upgrading from an earlier Gitblit version, a `users.conf` file will automatically be created for you from your existing `users.properties` file on your first launch of Gitblit <u>however</u> you will have to manually set *realm.userService=users.conf* to switch to the new user service.
      The original `users.properties` file and the corresponding implementation are **deprecated**.''
    - Teams for specifying user-repository access in bulk.  Teams may also specify mailing lists addresses and pre- & post- receive hook scripts.
    - Gravatar integration
    - Activity page for aggregated repository activity.  This is a timeline of commit activity over the last N days for one or more repositories.
    - *Filters* menu for the Repositories page and Activity page.  You can filter by federation set, team, and simple custom regular expressions.  Custom expressions can be stored in `gitblit.properties` or `web.xml` or directly defined in your url (issue 27)
    - Flash-based 1-step *copy to clipboard* of the primary repository url based on Clippy
    - JavaScript-based 3-step (click, ctrl+c, enter) *copy to clipboard* of the primary repository url in the event that you do not want to use Flash on your installation
    - Empty repositories now link to an *empty repository* page which gives some direction to the user for the next step in using Gitblit.  This page displays the primary push/clone url of the repository and gives sample syntax for the git command-line client. (issue 31)
    - Repositories with a *gh-pages* branch will now have a *pages* link which will serve the content of this branch.  All resource requests are against the repository, Gitblit does not checkout/export this branch to a temporary filesystem.  Jekyll templating is not supported.
    - Gitblit Express bundle to get started running Gitblit on RedHat OpenShift cloud <span class="label label-warning">BETA</span>

    changes:
    - Dropped display of trailing .git from repository names
    - ''Gitblit GO is now monolithic like the WAR build. (issue 30)
      This change helps adoption of GO in environments without an internet connection or with a restricted connection.''
    - Unit testing framework has been migrated to JUnit4 syntax and the test suite has been redesigned to run all unit tests, including rpc, federation, and git push/clone tests

    fixes:
    - Several a bugs in FileUserService related to cleaning up old repository permissions on a rename or delete
    - Renaming a repository into a new subfolder failed (issue 33)

    settings:
    - { name: groovy.scriptsFolder, defaultValue: groovy }
    - { name: groovy.preReceiveScripts, defaultValue: }
    - { name: groovy.postReceiveScripts, defaultValue: }
    - { name: mail.mailingLists, defaultValue: }
    - { name: realm.userService, defaultValue: users.conf }
    - { name: web.allowGravatar, defaultValue: 'true' }
    - { name: web.activityDuration, defaultValue: 14 }
    - { name: web.timeFormat, defaultValue: HH:mm }
    - { name: web.datestampLongFormat, defaultValue: "EEEE, MMMM d, yyyy" }
    - { name: web.customFilters, defaultValue: }
    - { name: web.allowFlashCopyToClipboard, defaultValue: 'true' }

    dependencyChanges:
    - JGit 1.2.0
    - Groovy 1.8.5
    - Clippy

    contributors:
	- James Moger
}

#
# 0.7.0
#
r5: {
    title: Gitblit 0.7.0 Released
    id: 0.7.0
    date: 2011-11-11

    security:
    - fixed security hole when cloning clone-restricted repository with TortoiseGit (issue 28)

    fixes:
    - ''federation protocol timestamps.  dates are now serialized to the [iso8601](http://en.wikipedia.org/wiki/ISO_8601) standard.
      **This breaks 0.6.0 federation clients/servers.**''
    - collision on rename for repositories and users
    - Gitblit can now browse the Linux kernel repository (issue 25)
    - Gitblit now runs on Servlet 3.0 webservers (e.g. Tomcat 7, Jetty 8) (issue 23)
    - Set the RSS content type of syndication feeds for Firefox 4 (issue 22)
    - RSS feeds are now properly encoded to UTF-8
    - RSS feeds now properly generate parameterized links if *web.mountParameters=false*
    - Null pointer exception if did not set federation strategy (issue 20)
    - Gitblit GO allows SSL renegotiation if running on Java 1.6.0_22 or later
        
    changes:
    - updated ui with Twitter Bootstrap CSS toolkit
    - repositories list performance by caching repository sizes (issue 27)
    - summary page performance by caching metric calculations (issue 25)
    
    additions:
    - authenticated JSON RPC mechanism
    - Gitblit API RSS/JSON RPC library
    - Gitblit Manager (Java/Swing Application) for remote administration of a Gitblit server.
    - per-repository setting to skip size calculation (faster repositories page loading)
    - per-repository setting to skip summary metrics calculation (faster summary page loading)
    - IUserService.setup(IStoredSettings) for custom user service implementations
    - setting to control Gitblit GO context path for proxy setups
    - *combined-md5* password storage option which stores the hash of username+password as the password
    - repository owners are automatically granted access for git, feeds, and zip downloads without explicitly selecting them
    - RSS feeds now include regex substitutions on commit messages for bug trackers, etc
    
    settings:
    - { name: web.loginMessage, defaultValue: gitblit }
    - { name: web.enableRpcServlet, defaultValue: 'true' }
    - { name: web.enableRpcManagement, defaultValue: 'false' }
    - { name: web.enableRpcAdministration, defaultValue: 'false' }
    - { name: server.contextPath, defaultValue: / }
    
    dependencyChanges:
    - MarkdownPapers 1.2.5
    - Wicket 1.4.19

    contributors:
	- James Moger
    - github/dadalar
    - github/alyandon
    - github/trygvis
}

#
# 0.6.0
#
r4: {
    title: Gitblit 0.6.0 Released
    id: 0.6.0
    date: 2011-09-27

    fixes:
    - syndication urls for WAR deployments
    - authentication for zip downloads

    additions:
    - federation feature to allow gitblit instances (or gitblit federation clients) to pull repositories and, optionally, settings and accounts from other gitblit instances.  This is something like [svn-sync](http://svnbook.red-bean.com/en/1.5/svn.ref.svnsync.html) for gitblit.
    - user role *#notfederated* to prevent a user account from being pulled by a federated Gitblit instance

    settings:
    - { name: federation.name, defaultValue: }
    - { name: federation.passphrase, defaultValue: }
    - { name: federation.allowProposals, defaultValue: 'false' }
    - { name: federation.proposalsFolder, defaultValue: proposals }
    - { name: federation.defaultFrequency, defaultValue: 60 mins }
    - { name: federation.sets, defaultValue: }
    - { name: "mail.*", defaultValue: }
        
    dependencyChanges:
    - MarkdownPapers 1.1.1
    - Wicket 1.4.18
    - JGit 1.1.0
    - google-gson
    - javamail

    contributors:
	- James Moger
}

#
# 0.5.2
#
r3: {
    title: Gitblit 0.5.2 Released
    id: 0.5.2
    date: 2011-07-27

    fixes:
    - active repositories with a HEAD that pointed to an empty branch caused internal errors (issue 14)
    - bare-cloned repositories were listed as (empty) and were not clickable (issue 13)
    - default port for Gitblit GO is now 8443 to be more linux/os x friendly (issue 12)
    - repositories can now be reliably deleted and renamed (issue 10)
    - users can now change their passwords (issue 1)
    - always show root repository group first, i.e. do not sort root group with other groups
    - tone-down repository group header color
    
    additions:
    - optionally display repository on-disk size on repositories page
    - forward-slashes ('/', %2F) can be encoded using a custom character to workaround some servlet container default security measures for proxy servers
    
    settings:
    - { name: web.showRepositorySizes, defaultValue: 'true' }
    - { name: web.forwardSlashCharacter, defaultValue: / }
    
    dependencyChanges:
    - MarkdownPapers 1.1.0
    - Jetty 7.4.3

    contributors:
	- James Moger
}

#
# 0.5.1
#
r2: {
    title: Gitblit 0.5.1 Released
    id: 0.5.1
    date: 2011-06-28

    changes:
    - clarified SSL certificate generation and configuration for both server-side and client-side
    - added some more troubleshooting information to documentation
    - replaced JavaService with Apache Commons Daemon

    contributors:
	- James Moger
}

#
# 0.5.0
#
r1: {
    title: Gitblit 0.5.0 Released
    id: 0.5.0
    date: 2011-06-26
    text: initial release

    contributors:
	- James Moger
}

<<<<<<< HEAD
snapshot: &26
=======
snapshot: &r26
>>>>>>> b9dd9ba2
release: &r25
releases: &r[1..25]<|MERGE_RESOLUTION|>--- conflicted
+++ resolved
@@ -10,7 +10,6 @@
     text: ~
     security: ~
     fixes: ~
-<<<<<<< HEAD
     changes:
     - Replaced Dagger with Guice (ticket-80)
     - Use release name as root directory in Gitblit GO artifacts (ticket-109)
@@ -30,12 +29,6 @@
     - Alex Lewis
     - Florian Zschocke
     - Paul Martin
-=======
-    changes: ~
-    additions: ~
-    dependencyChanges: ~
-    contributors: ~
->>>>>>> b9dd9ba2
 }
 
 #
@@ -1572,10 +1565,6 @@
 	- James Moger
 }
 
-<<<<<<< HEAD
-snapshot: &26
-=======
 snapshot: &r26
->>>>>>> b9dd9ba2
 release: &r25
 releases: &r[1..25]