--- conflicted
+++ resolved
@@ -1,448 +1,445 @@
-gb.repository = repository
-gb.owner = owner
-gb.description = description
-gb.lastChange = last change
-gb.refs = refs
-gb.tag = tag
-gb.tags = tags
-gb.author = author
-gb.committer = committer
-gb.commit = commit
-gb.tree = tree
-gb.parent = parent
-gb.url = URL
-gb.history = history
-gb.raw = raw
-gb.object = object
-gb.ticketId = ticket id
-gb.ticketAssigned = assigned
-gb.ticketOpenDate = open date
-gb.ticketState = state
-gb.ticketComments = comments
-gb.view = view
-gb.local = local
-gb.remote = remote
-gb.branches = branches
-gb.patch = patch
-gb.diff = diff
-gb.log = log
-gb.moreLogs = more commits...
-gb.allTags = all tags...
-gb.allBranches = all branches...
-gb.summary = summary
-gb.ticket = ticket
-gb.newRepository = new repository
-gb.newUser = new user
-gb.commitdiff = commitdiff
-gb.tickets = tickets
-gb.pageFirst = first
-gb.pagePrevious prev
-gb.pageNext = next
-gb.head = HEAD
-gb.blame = blame
-gb.login = login
-gb.logout = logout
-gb.username = username
-gb.password = password
-gb.tagger = tagger
-gb.moreHistory = more history...
-gb.difftocurrent = diff to current
-gb.search = search
-gb.searchForAuthor = Search for commits authored by
-gb.searchForCommitter = Search for commits committed by
-gb.addition = addition
-gb.modification = modification
-gb.deletion = deletion
-gb.rename = rename
-gb.metrics = metrics
-gb.stats = stats
-gb.markdown = markdown
-gb.changedFiles = changed files 
-gb.filesAdded = {0} files added
-gb.filesModified = {0} files modified
-gb.filesDeleted = {0} files deleted
-gb.filesCopied = {0} files copied
-gb.filesRenamed = {0} files renamed
-gb.missingUsername = Missing Username
-gb.edit = edit
-gb.searchTypeTooltip = Select Search Type
-gb.searchTooltip = Search {0}
-gb.delete = delete
-gb.docs = docs
-gb.accessRestriction = access restriction
-gb.name = name
-gb.enableTickets = enable tickets
-gb.enableDocs = enable docs
-gb.save = save
-gb.showRemoteBranches = show remote branches
-gb.editUsers = edit users
-gb.confirmPassword = confirm password
-gb.restrictedRepositories = restricted repositories
-gb.canAdmin = can admin
-gb.notRestricted = anonymous view, clone, & push
-gb.pushRestricted = authenticated push
-gb.cloneRestricted = authenticated clone & push
-gb.viewRestricted = authenticated view, clone, & push
-gb.useTicketsDescription = readonly, distributed Ticgit issues
-gb.useDocsDescription = enumerates Markdown documentation in repository
-gb.showRemoteBranchesDescription = show remote branches
-gb.canAdminDescription = can administer Gitblit server
-gb.permittedUsers = permitted users
-gb.isFrozen = is frozen
-gb.isFrozenDescription = deny push operations
-gb.zip = zip
-gb.showReadme = show readme
-gb.showReadmeDescription = show a \"readme\" Markdown file on the summary page
-gb.nameDescription = use '/' to group repositories.  e.g. libraries/mycoollib.git
-gb.ownerDescription = the owner may edit repository settings
-gb.blob = blob
-gb.commitActivityTrend = commit activity trend
-gb.commitActivityDOW = commit activity by day of week
-gb.commitActivityAuthors = primary authors by commit activity
-gb.feed = feed
-gb.cancel = cancel
-gb.changePassword = change password
-gb.isFederated = is federated
-gb.federateThis = federate this repository
-gb.federateOrigin = federate the origin
-gb.excludeFromFederation = exclude from federation
-gb.excludeFromFederationDescription = block federated Gitblit instances from pulling this account
-gb.tokens = federation tokens
-gb.tokenAllDescription = all repositories, users, & settings
-gb.tokenUnrDescription = all repositories & users
-gb.tokenJurDescription = all repositories
-gb.federatedRepositoryDefinitions = repository definitions
-gb.federatedUserDefinitions = user definitions
-gb.federatedSettingDefinitions = setting definitions
-gb.proposals = federation proposals
-gb.received = received
-gb.type = type
-gb.token = token
-gb.repositories = repositories
-gb.proposal = proposal
-gb.frequency = frequency
-gb.folder = folder
-gb.lastPull = last pull
-gb.nextPull = next pull
-gb.inclusions = inclusions
-gb.exclusions = exclusions
-gb.registration = registration
-gb.registrations = federation registrations
-gb.sendProposal = propose
-gb.status = status
-gb.origin = origin
-gb.headRef = default branch (HEAD)
-gb.headRefDescription = change the ref that HEAD links to. e.g. refs/heads/master
-gb.federationStrategy = federation strategy
-gb.federationRegistration = federation registration
-gb.federationResults = federation pull results
-gb.federationSets = federation sets
-gb.message = message
-gb.myUrlDescription = the publicly accessible url for your Gitblit instance
-gb.destinationUrl = send to
-gb.destinationUrlDescription = the url of the Gitblit instance to send your proposal
-gb.users = users
-gb.federation = federation
-gb.error = error
-gb.refresh = refresh
-gb.browse = browse
-gb.clone = clone
-gb.filter = filter
-gb.create = create
-gb.servers = servers
-gb.recent = recent
-gb.available = available
-gb.selected = selected
-gb.size = size
-gb.downloading = downloading
-gb.loading = loading
-gb.starting = starting
-gb.general = general
-gb.settings = settings
-gb.manage = manage
-gb.lastLogin = last login
-gb.skipSizeCalculation = skip size calculation
-gb.skipSizeCalculationDescription = do not calculate the repository size (reduces page load time)
-gb.skipSummaryMetrics = skip summary metrics
-gb.skipSummaryMetricsDescription = do not calculate metrics on the summary page (reduces page load time)
-gb.accessLevel = access level
-gb.default = default
-gb.setDefault = set default
-gb.since = since
-gb.status = status
-gb.bootDate = boot date
-gb.servletContainer = servlet container
-gb.heapMaximum = maximum heap
-gb.heapAllocated = allocated heap
-gb.heapUsed = used heap
-gb.free = free
-gb.version = version
-gb.releaseDate = release date
-gb.date = date
-gb.activity = activity
-gb.subscribe = subscribe
-gb.branch = branch
-gb.maxHits = max hits
-gb.recentActivity = recent activity
-gb.recentActivityStats = last {0} days / {1} commits by {2} authors
-gb.recentActivityNone = last {0} days / none
-gb.dailyActivity = daily activity
-gb.activeRepositories = active repositories
-gb.activeAuthors = active authors
-gb.commits = commits
-gb.teams = teams
-gb.teamName = team name
-gb.teamMembers = team members
-gb.teamMemberships = team memberships
-gb.newTeam = new team
-gb.permittedTeams = permitted teams
-gb.emptyRepository = empty repository
-gb.repositoryUrl = repository url
-gb.mailingLists = mailing lists
-gb.preReceiveScripts = pre-receive scripts
-gb.postReceiveScripts = post-receive scripts
-gb.hookScripts = hook scripts
-gb.customFields = custom fields
-gb.customFieldsDescription = custom fields available to Groovy hooks
-gb.accessPermissions = access permissions
-gb.filters = filters
-gb.generalDescription = common settings
-gb.accessPermissionsDescription = restrict access by users and teams
-gb.accessPermissionsForUserDescription = set team memberships or grant access to specific restricted repositories
-gb.accessPermissionsForTeamDescription = set team members and grant access to specific restricted repositories
-gb.federationRepositoryDescription = share this repository with other Gitblit servers
-gb.hookScriptsDescription = run Groovy scripts on pushes to this Gitblit server
-gb.reset = reset
-gb.pages = pages
-gb.workingCopy = working copy
-gb.workingCopyWarning = this repository has a working copy and can not receive pushes
-gb.query = query
-gb.queryHelp = Standard query syntax is supported.<p/><p/>Please see <a target="_new" href="http://lucene.apache.org/core/old_versioned_docs/versions/3_5_0/queryparsersyntax.html">Lucene Query Parser Syntax</a> for details.
-gb.queryResults = results {0} - {1} ({2} hits)
-gb.noHits = no hits
-gb.authored = authored
-gb.committed = committed
-gb.indexedBranches = indexed branches
-gb.indexedBranchesDescription = select the branches to include in your Lucene index
-gb.noIndexedRepositoriesWarning = none of your repositories are configured for Lucene indexing
-gb.undefinedQueryWarning = query is undefined!
-gb.noSelectedRepositoriesWarning = please select one or more repositories!
-gb.luceneDisabled = Lucene indexing is disabled
-gb.failedtoRead = Failed to read
-gb.isNotValidFile = is not a valid file
-gb.failedToReadMessage = Failed to read default message from {0}!
-gb.passwordsDoNotMatch = Passwords do not match!
-gb.passwordTooShort = Password is too short. Minimum length is {0} characters.
-gb.passwordChanged = Password successfully changed.
-gb.passwordChangeAborted = Password change aborted.
-gb.pleaseSetRepositoryName = Please set repository name!
-gb.illegalLeadingSlash = Leading root folder references (/) are prohibited.
-gb.illegalRelativeSlash = Relative folder references (../) are prohibited.
-gb.illegalCharacterRepositoryName = Illegal character ''{0}'' in repository name!
-gb.selectAccessRestriction = Please select access restriction!
-gb.selectFederationStrategy = Please select federation strategy!
-gb.pleaseSetTeamName = Please enter a teamname!
-gb.teamNameUnavailable = Team name ''{0}'' is unavailable.
-gb.teamMustSpecifyRepository = A team must specify at least one repository.
-gb.teamCreated = New team ''{0}'' successfully created.
-gb.pleaseSetUsername = Please enter a username!
-gb.usernameUnavailable = Username ''{0}'' is unavailable.
-gb.combinedMd5Rename = Gitblit is configured for combined-md5 password hashing. You must enter a new password on account rename.
-gb.userCreated = New user ''{0}'' successfully created.
-gb.couldNotFindFederationRegistration = Could not find federation registration!
-gb.failedToFindGravatarProfile = Failed to find Gravatar profile for {0}
-gb.branchStats = {0} commits and {1} tags in {2}
-gb.repositoryNotSpecified = Repository not specified!
-gb.repositoryNotSpecifiedFor = Repository not specified for {0}!
-gb.canNotLoadRepository = Can not load repository
-gb.commitIsNull = Commit is null
-gb.unauthorizedAccessForRepository = Unauthorized access for repository
-gb.failedToFindCommit = Failed to find commit \"{0}\" in {1} for {2} page!
-gb.couldNotFindFederationProposal = Could not find federation proposal!
-gb.invalidUsernameOrPassword = Invalid username or password!
-gb.OneProposalToReview = There is 1 federation proposal awaiting review. 
-gb.nFederationProposalsToReview = There are {0} federation proposals awaiting review.
-gb.couldNotFindTag = Could not find tag {0}
-gb.couldNotCreateFederationProposal = Could not create federation proposal!
-gb.pleaseSetGitblitUrl = Please enter your Gitblit url!
-gb.pleaseSetDestinationUrl = Please enter a destination url for your proposal!
-gb.proposalReceived = Proposal successfully received by {0}.
-gb.noGitblitFound = Sorry, {0} could not find a Gitblit instance at {1}.
-gb.noProposals = Sorry, {0} is not accepting proposals at this time.
-gb.noFederation = Sorry, {0} is not configured to federate with any Gitblit instances.
-gb.proposalFailed = Sorry, {0} did not receive any proposal data!
-gb.proposalError = Sorry, {0} reports that an unexpected error occurred!
-gb.failedToSendProposal = Failed to send proposal!
-gb.userServiceDoesNotPermitAddUser = {0} does not permit adding a user account!
-gb.userServiceDoesNotPermitPasswordChanges = {0} does not permit password changes!
-gb.displayName = display name
-gb.emailAddress = email address
-gb.errorAdminLoginRequired = Administration requires a login
-gb.errorOnlyAdminMayCreateRepository = Only an administrator may create a repository
-gb.errorOnlyAdminOrOwnerMayEditRepository = Only an administrator or the owner may edit a repository
-gb.errorAdministrationDisabled = Administration is disabled
-gb.lastNDays = last {0} days
-gb.completeGravatarProfile = Complete profile on Gravatar.com
-gb.none = none
-gb.line = line
-gb.content = content
-gb.empty = empty
-gb.inherited = inherited
-gb.deleteRepository = Delete repository \"{0}\"?
-gb.repositoryDeleted = Repository ''{0}'' deleted.
-gb.repositoryDeleteFailed = Failed to delete repository ''{0}''!
-gb.deleteUser = Delete user \"{0}\"?
-gb.userDeleted = User ''{0}'' deleted.
-gb.userDeleteFailed = Failed to delete user ''{0}''!
-gb.time.justNow = just now
-gb.time.today = today
-gb.time.yesterday = yesterday
-gb.time.minsAgo = {0} mins ago
-gb.time.hoursAgo = {0} hours ago
-gb.time.daysAgo = {0} days ago
-gb.time.weeksAgo = {0} weeks ago
-gb.time.monthsAgo = {0} months ago
-gb.time.oneYearAgo = 1 year ago
-gb.time.yearsAgo = {0} years ago
-gb.duration.oneDay = 1 day
-gb.duration.days = {0} days
-gb.duration.oneMonth = 1 month
-gb.duration.months = {0} months
-gb.duration.oneYear = 1 year
-gb.duration.years = {0} years
-gb.authorizationControl = authorization control
-gb.allowAuthenticatedDescription = grant RW+ permission to all authenticated users
-gb.allowNamedDescription = grant fine-grained permissions to named users or teams
-gb.markdownFailure = Failed to parse Markdown content!
-gb.clearCache = clear cache
-gb.projects = projects
-gb.project = project
-gb.allProjects = all projects
-gb.copyToClipboard = copy to clipboard
-gb.fork = fork
-gb.forks = forks
-gb.forkRepository = fork {0}?
-gb.repositoryForked = {0} has been forked
-gb.repositoryForkFailed= fork has failed
-gb.personalRepositories = personal repositories
-gb.allowForks = allow forks
-gb.allowForksDescription = allow authorized users to fork this repository
-gb.forkedFrom = forked from
-gb.canFork = can fork
-gb.canForkDescription = can fork authorized repositories to personal repositories
-gb.myFork = view my fork
-gb.forksProhibited = forks prohibited
-gb.forksProhibitedWarning = this repository forbids forks
-gb.noForks = {0} has no forks
-gb.forkNotAuthorized = sorry, you are not authorized to fork {0}
-gb.forkInProgress = fork in progress
-gb.preparingFork = preparing your fork...
-gb.isFork = is fork
-gb.canCreate = can create
-gb.canCreateDescription = can create personal repositories
-gb.illegalPersonalRepositoryLocation = your personal repository must be located at \"{0}\"
-gb.verifyCommitter = verify committer
-gb.verifyCommitterDescription = require committer identity to match pushing Gitblt user account
-gb.verifyCommitterNote = all merges require "--no-ff" to enforce committer identity
-gb.repositoryPermissions = repository permissions
-gb.userPermissions = user permissions
-gb.teamPermissions = team permissions
-gb.add = add
-gb.noPermission = DELETE THIS PERMISSION
-gb.excludePermission = {0} (exclude)
-gb.viewPermission = {0} (view)
-gb.clonePermission = {0} (clone)
-gb.pushPermission = {0} (push)
-gb.createPermission = {0} (push, ref creation)
-gb.deletePermission = {0} (push, ref creation+deletion)
-gb.rewindPermission = {0} (push, ref creation+deletion+rewind)
-gb.permission = permission
-gb.regexPermission = this permission is set from regular expression \"{0}\"
-gb.accessDenied = access denied
-gb.busyCollectingGarbage = sorry, Gitblit is busy collecting garbage in {0}
-gb.gcPeriod = GC period
-gb.gcPeriodDescription = duration between garbage collections
-gb.gcThreshold = GC threshold
-gb.gcThresholdDescription = minimum total size of loose objects to trigger early garbage collection
-gb.ownerPermission = repository owner
-gb.administrator = admin
-gb.administratorPermission = Gitblit administrator
-gb.team = team
-gb.teamPermission = permission set by \"{0}\" team membership
-gb.missing = missing!
-gb.missingPermission = the repository for this permission is missing!
-gb.mutable = mutable
-gb.specified = specified
-gb.effective = effective
-gb.organizationalUnit = organizational unit
-gb.organization = organization
-gb.locality = locality
-gb.stateProvince = state or province
-gb.countryCode = country code
-gb.properties = properties
-gb.issued = issued
-gb.expires = expires
-gb.expired = expired
-gb.expiring = expiring
-gb.revoked = revoked
-gb.serialNumber = serial number
-gb.certificates = certificates
-gb.newCertificate = new certificate
-gb.revokeCertificate = revoke certificate
-gb.sendEmail = send email
-gb.passwordHint = password hint
-gb.ok = ok
-gb.invalidExpirationDate = invalid expiration date!
-gb.passwordHintRequired = password hint required!
-gb.viewCertificate = view certificate
-gb.subject = subject
-gb.issuer = issuer
-gb.validFrom = valid from
-gb.validUntil = valid until
-gb.publicKey = public key
-gb.signatureAlgorithm = signature algorithm
-gb.sha1FingerPrint = SHA-1 Fingerprint
-gb.md5FingerPrint = MD5 Fingerprint
-gb.reason = reason
-gb.revokeCertificateReason = Please select a reason for certificate revocation
-gb.unspecified = unspecified
-gb.keyCompromise = key compromise
-gb.caCompromise = CA compromise
-gb.affiliationChanged = affiliation changed
-gb.superseded = superseded
-gb.cessationOfOperation = cessation of operation
-gb.privilegeWithdrawn = privilege withdrawn
-gb.time.inMinutes = in {0} mins
-gb.time.inHours = in {0} hours
-gb.time.inDays = in {0} days
-gb.hostname = hostname
-gb.hostnameRequired = Please enter a hostname
-gb.newSSLCertificate = new server SSL certificate
-gb.newCertificateDefaults = new certificate defaults
-gb.duration = duration
-gb.certificateRevoked = Certificate {0,number,0} has been revoked
-gb.clientCertificateGenerated = Successfully generated new client certificate for {0}
-gb.sslCertificateGenerated = Successfully generated new server SSL certificate for {0}
-gb.newClientCertificateMessage = NOTE:\nThe 'password' is not the user's password, it is the password to protect the user's keystore.  This password is not saved so you must also enter a 'hint' which will be included in the user's README instructions.
-gb.certificate = certificate
-gb.emailCertificateBundle = email client certificate bundle
-gb.pleaseGenerateClientCertificate = Please generate a client certificate for {0}
-gb.clientCertificateBundleSent = Client certificate bundle for {0} sent
-gb.enterKeystorePassword = Please enter the Gitblit keystore password
-gb.warning = warning
-gb.jceWarning = Your Java Runtime Environment does not have the \"JCE Unlimited Strength Jurisdiction Policy\" files.\nThis will limit the length of passwords you may use to encrypt your keystores to 7 characters.\nThese policy files are an optional download from Oracle.\n\nWould you like to continue and generate the certificate infrastructure anyway?\n\nAnswering No will direct your browser to Oracle's download page so that you may download the policy files.
-gb.maxActivityCommits = max activity commits
-gb.maxActivityCommitsDescription = maximum number of commits to contribute to the Activity page
-gb.noMaximum = no maximum
-gb.attributes = attributes
-gb.serveCertificate = serve https with this certificate
-gb.sslCertificateGeneratedRestart = Successfully generated new server SSL certificate for {0}.\nYou must restart Gitblit to use the new certificate.\n\nIf you are launching with the '--alias' parameter you will have to set that to ''--alias {0}''.
-gb.validity = validity
-gb.siteName = site name
-gb.siteNameDescription = short, descriptive name of your server 
-gb.excludeFromActivity = exclude from activity page
-<<<<<<< HEAD
-gb.isSparkleshared = repository is Sparkleshared
-=======
-gb.owners = owners
->>>>>>> 661db6c2
+gb.repository = repository
+gb.owner = owner
+gb.description = description
+gb.lastChange = last change
+gb.refs = refs
+gb.tag = tag
+gb.tags = tags
+gb.author = author
+gb.committer = committer
+gb.commit = commit
+gb.tree = tree
+gb.parent = parent
+gb.url = URL
+gb.history = history
+gb.raw = raw
+gb.object = object
+gb.ticketId = ticket id
+gb.ticketAssigned = assigned
+gb.ticketOpenDate = open date
+gb.ticketState = state
+gb.ticketComments = comments
+gb.view = view
+gb.local = local
+gb.remote = remote
+gb.branches = branches
+gb.patch = patch
+gb.diff = diff
+gb.log = log
+gb.moreLogs = more commits...
+gb.allTags = all tags...
+gb.allBranches = all branches...
+gb.summary = summary
+gb.ticket = ticket
+gb.newRepository = new repository
+gb.newUser = new user
+gb.commitdiff = commitdiff
+gb.tickets = tickets
+gb.pageFirst = first
+gb.pagePrevious prev
+gb.pageNext = next
+gb.head = HEAD
+gb.blame = blame
+gb.login = login
+gb.logout = logout
+gb.username = username
+gb.password = password
+gb.tagger = tagger
+gb.moreHistory = more history...
+gb.difftocurrent = diff to current
+gb.search = search
+gb.searchForAuthor = Search for commits authored by
+gb.searchForCommitter = Search for commits committed by
+gb.addition = addition
+gb.modification = modification
+gb.deletion = deletion
+gb.rename = rename
+gb.metrics = metrics
+gb.stats = stats
+gb.markdown = markdown
+gb.changedFiles = changed files 
+gb.filesAdded = {0} files added
+gb.filesModified = {0} files modified
+gb.filesDeleted = {0} files deleted
+gb.filesCopied = {0} files copied
+gb.filesRenamed = {0} files renamed
+gb.missingUsername = Missing Username
+gb.edit = edit
+gb.searchTypeTooltip = Select Search Type
+gb.searchTooltip = Search {0}
+gb.delete = delete
+gb.docs = docs
+gb.accessRestriction = access restriction
+gb.name = name
+gb.enableTickets = enable tickets
+gb.enableDocs = enable docs
+gb.save = save
+gb.showRemoteBranches = show remote branches
+gb.editUsers = edit users
+gb.confirmPassword = confirm password
+gb.restrictedRepositories = restricted repositories
+gb.canAdmin = can admin
+gb.notRestricted = anonymous view, clone, & push
+gb.pushRestricted = authenticated push
+gb.cloneRestricted = authenticated clone & push
+gb.viewRestricted = authenticated view, clone, & push
+gb.useTicketsDescription = readonly, distributed Ticgit issues
+gb.useDocsDescription = enumerates Markdown documentation in repository
+gb.showRemoteBranchesDescription = show remote branches
+gb.canAdminDescription = can administer Gitblit server
+gb.permittedUsers = permitted users
+gb.isFrozen = is frozen
+gb.isFrozenDescription = deny push operations
+gb.zip = zip
+gb.showReadme = show readme
+gb.showReadmeDescription = show a \"readme\" Markdown file on the summary page
+gb.nameDescription = use '/' to group repositories.  e.g. libraries/mycoollib.git
+gb.ownerDescription = the owner may edit repository settings
+gb.blob = blob
+gb.commitActivityTrend = commit activity trend
+gb.commitActivityDOW = commit activity by day of week
+gb.commitActivityAuthors = primary authors by commit activity
+gb.feed = feed
+gb.cancel = cancel
+gb.changePassword = change password
+gb.isFederated = is federated
+gb.federateThis = federate this repository
+gb.federateOrigin = federate the origin
+gb.excludeFromFederation = exclude from federation
+gb.excludeFromFederationDescription = block federated Gitblit instances from pulling this account
+gb.tokens = federation tokens
+gb.tokenAllDescription = all repositories, users, & settings
+gb.tokenUnrDescription = all repositories & users
+gb.tokenJurDescription = all repositories
+gb.federatedRepositoryDefinitions = repository definitions
+gb.federatedUserDefinitions = user definitions
+gb.federatedSettingDefinitions = setting definitions
+gb.proposals = federation proposals
+gb.received = received
+gb.type = type
+gb.token = token
+gb.repositories = repositories
+gb.proposal = proposal
+gb.frequency = frequency
+gb.folder = folder
+gb.lastPull = last pull
+gb.nextPull = next pull
+gb.inclusions = inclusions
+gb.exclusions = exclusions
+gb.registration = registration
+gb.registrations = federation registrations
+gb.sendProposal = propose
+gb.status = status
+gb.origin = origin
+gb.headRef = default branch (HEAD)
+gb.headRefDescription = change the ref that HEAD links to. e.g. refs/heads/master
+gb.federationStrategy = federation strategy
+gb.federationRegistration = federation registration
+gb.federationResults = federation pull results
+gb.federationSets = federation sets
+gb.message = message
+gb.myUrlDescription = the publicly accessible url for your Gitblit instance
+gb.destinationUrl = send to
+gb.destinationUrlDescription = the url of the Gitblit instance to send your proposal
+gb.users = users
+gb.federation = federation
+gb.error = error
+gb.refresh = refresh
+gb.browse = browse
+gb.clone = clone
+gb.filter = filter
+gb.create = create
+gb.servers = servers
+gb.recent = recent
+gb.available = available
+gb.selected = selected
+gb.size = size
+gb.downloading = downloading
+gb.loading = loading
+gb.starting = starting
+gb.general = general
+gb.settings = settings
+gb.manage = manage
+gb.lastLogin = last login
+gb.skipSizeCalculation = skip size calculation
+gb.skipSizeCalculationDescription = do not calculate the repository size (reduces page load time)
+gb.skipSummaryMetrics = skip summary metrics
+gb.skipSummaryMetricsDescription = do not calculate metrics on the summary page (reduces page load time)
+gb.accessLevel = access level
+gb.default = default
+gb.setDefault = set default
+gb.since = since
+gb.status = status
+gb.bootDate = boot date
+gb.servletContainer = servlet container
+gb.heapMaximum = maximum heap
+gb.heapAllocated = allocated heap
+gb.heapUsed = used heap
+gb.free = free
+gb.version = version
+gb.releaseDate = release date
+gb.date = date
+gb.activity = activity
+gb.subscribe = subscribe
+gb.branch = branch
+gb.maxHits = max hits
+gb.recentActivity = recent activity
+gb.recentActivityStats = last {0} days / {1} commits by {2} authors
+gb.recentActivityNone = last {0} days / none
+gb.dailyActivity = daily activity
+gb.activeRepositories = active repositories
+gb.activeAuthors = active authors
+gb.commits = commits
+gb.teams = teams
+gb.teamName = team name
+gb.teamMembers = team members
+gb.teamMemberships = team memberships
+gb.newTeam = new team
+gb.permittedTeams = permitted teams
+gb.emptyRepository = empty repository
+gb.repositoryUrl = repository url
+gb.mailingLists = mailing lists
+gb.preReceiveScripts = pre-receive scripts
+gb.postReceiveScripts = post-receive scripts
+gb.hookScripts = hook scripts
+gb.customFields = custom fields
+gb.customFieldsDescription = custom fields available to Groovy hooks
+gb.accessPermissions = access permissions
+gb.filters = filters
+gb.generalDescription = common settings
+gb.accessPermissionsDescription = restrict access by users and teams
+gb.accessPermissionsForUserDescription = set team memberships or grant access to specific restricted repositories
+gb.accessPermissionsForTeamDescription = set team members and grant access to specific restricted repositories
+gb.federationRepositoryDescription = share this repository with other Gitblit servers
+gb.hookScriptsDescription = run Groovy scripts on pushes to this Gitblit server
+gb.reset = reset
+gb.pages = pages
+gb.workingCopy = working copy
+gb.workingCopyWarning = this repository has a working copy and can not receive pushes
+gb.query = query
+gb.queryHelp = Standard query syntax is supported.<p/><p/>Please see <a target="_new" href="http://lucene.apache.org/core/old_versioned_docs/versions/3_5_0/queryparsersyntax.html">Lucene Query Parser Syntax</a> for details.
+gb.queryResults = results {0} - {1} ({2} hits)
+gb.noHits = no hits
+gb.authored = authored
+gb.committed = committed
+gb.indexedBranches = indexed branches
+gb.indexedBranchesDescription = select the branches to include in your Lucene index
+gb.noIndexedRepositoriesWarning = none of your repositories are configured for Lucene indexing
+gb.undefinedQueryWarning = query is undefined!
+gb.noSelectedRepositoriesWarning = please select one or more repositories!
+gb.luceneDisabled = Lucene indexing is disabled
+gb.failedtoRead = Failed to read
+gb.isNotValidFile = is not a valid file
+gb.failedToReadMessage = Failed to read default message from {0}!
+gb.passwordsDoNotMatch = Passwords do not match!
+gb.passwordTooShort = Password is too short. Minimum length is {0} characters.
+gb.passwordChanged = Password successfully changed.
+gb.passwordChangeAborted = Password change aborted.
+gb.pleaseSetRepositoryName = Please set repository name!
+gb.illegalLeadingSlash = Leading root folder references (/) are prohibited.
+gb.illegalRelativeSlash = Relative folder references (../) are prohibited.
+gb.illegalCharacterRepositoryName = Illegal character ''{0}'' in repository name!
+gb.selectAccessRestriction = Please select access restriction!
+gb.selectFederationStrategy = Please select federation strategy!
+gb.pleaseSetTeamName = Please enter a teamname!
+gb.teamNameUnavailable = Team name ''{0}'' is unavailable.
+gb.teamMustSpecifyRepository = A team must specify at least one repository.
+gb.teamCreated = New team ''{0}'' successfully created.
+gb.pleaseSetUsername = Please enter a username!
+gb.usernameUnavailable = Username ''{0}'' is unavailable.
+gb.combinedMd5Rename = Gitblit is configured for combined-md5 password hashing. You must enter a new password on account rename.
+gb.userCreated = New user ''{0}'' successfully created.
+gb.couldNotFindFederationRegistration = Could not find federation registration!
+gb.failedToFindGravatarProfile = Failed to find Gravatar profile for {0}
+gb.branchStats = {0} commits and {1} tags in {2}
+gb.repositoryNotSpecified = Repository not specified!
+gb.repositoryNotSpecifiedFor = Repository not specified for {0}!
+gb.canNotLoadRepository = Can not load repository
+gb.commitIsNull = Commit is null
+gb.unauthorizedAccessForRepository = Unauthorized access for repository
+gb.failedToFindCommit = Failed to find commit \"{0}\" in {1} for {2} page!
+gb.couldNotFindFederationProposal = Could not find federation proposal!
+gb.invalidUsernameOrPassword = Invalid username or password!
+gb.OneProposalToReview = There is 1 federation proposal awaiting review. 
+gb.nFederationProposalsToReview = There are {0} federation proposals awaiting review.
+gb.couldNotFindTag = Could not find tag {0}
+gb.couldNotCreateFederationProposal = Could not create federation proposal!
+gb.pleaseSetGitblitUrl = Please enter your Gitblit url!
+gb.pleaseSetDestinationUrl = Please enter a destination url for your proposal!
+gb.proposalReceived = Proposal successfully received by {0}.
+gb.noGitblitFound = Sorry, {0} could not find a Gitblit instance at {1}.
+gb.noProposals = Sorry, {0} is not accepting proposals at this time.
+gb.noFederation = Sorry, {0} is not configured to federate with any Gitblit instances.
+gb.proposalFailed = Sorry, {0} did not receive any proposal data!
+gb.proposalError = Sorry, {0} reports that an unexpected error occurred!
+gb.failedToSendProposal = Failed to send proposal!
+gb.userServiceDoesNotPermitAddUser = {0} does not permit adding a user account!
+gb.userServiceDoesNotPermitPasswordChanges = {0} does not permit password changes!
+gb.displayName = display name
+gb.emailAddress = email address
+gb.errorAdminLoginRequired = Administration requires a login
+gb.errorOnlyAdminMayCreateRepository = Only an administrator may create a repository
+gb.errorOnlyAdminOrOwnerMayEditRepository = Only an administrator or the owner may edit a repository
+gb.errorAdministrationDisabled = Administration is disabled
+gb.lastNDays = last {0} days
+gb.completeGravatarProfile = Complete profile on Gravatar.com
+gb.none = none
+gb.line = line
+gb.content = content
+gb.empty = empty
+gb.inherited = inherited
+gb.deleteRepository = Delete repository \"{0}\"?
+gb.repositoryDeleted = Repository ''{0}'' deleted.
+gb.repositoryDeleteFailed = Failed to delete repository ''{0}''!
+gb.deleteUser = Delete user \"{0}\"?
+gb.userDeleted = User ''{0}'' deleted.
+gb.userDeleteFailed = Failed to delete user ''{0}''!
+gb.time.justNow = just now
+gb.time.today = today
+gb.time.yesterday = yesterday
+gb.time.minsAgo = {0} mins ago
+gb.time.hoursAgo = {0} hours ago
+gb.time.daysAgo = {0} days ago
+gb.time.weeksAgo = {0} weeks ago
+gb.time.monthsAgo = {0} months ago
+gb.time.oneYearAgo = 1 year ago
+gb.time.yearsAgo = {0} years ago
+gb.duration.oneDay = 1 day
+gb.duration.days = {0} days
+gb.duration.oneMonth = 1 month
+gb.duration.months = {0} months
+gb.duration.oneYear = 1 year
+gb.duration.years = {0} years
+gb.authorizationControl = authorization control
+gb.allowAuthenticatedDescription = grant RW+ permission to all authenticated users
+gb.allowNamedDescription = grant fine-grained permissions to named users or teams
+gb.markdownFailure = Failed to parse Markdown content!
+gb.clearCache = clear cache
+gb.projects = projects
+gb.project = project
+gb.allProjects = all projects
+gb.copyToClipboard = copy to clipboard
+gb.fork = fork
+gb.forks = forks
+gb.forkRepository = fork {0}?
+gb.repositoryForked = {0} has been forked
+gb.repositoryForkFailed= fork has failed
+gb.personalRepositories = personal repositories
+gb.allowForks = allow forks
+gb.allowForksDescription = allow authorized users to fork this repository
+gb.forkedFrom = forked from
+gb.canFork = can fork
+gb.canForkDescription = can fork authorized repositories to personal repositories
+gb.myFork = view my fork
+gb.forksProhibited = forks prohibited
+gb.forksProhibitedWarning = this repository forbids forks
+gb.noForks = {0} has no forks
+gb.forkNotAuthorized = sorry, you are not authorized to fork {0}
+gb.forkInProgress = fork in progress
+gb.preparingFork = preparing your fork...
+gb.isFork = is fork
+gb.canCreate = can create
+gb.canCreateDescription = can create personal repositories
+gb.illegalPersonalRepositoryLocation = your personal repository must be located at \"{0}\"
+gb.verifyCommitter = verify committer
+gb.verifyCommitterDescription = require committer identity to match pushing Gitblt user account
+gb.verifyCommitterNote = all merges require "--no-ff" to enforce committer identity
+gb.repositoryPermissions = repository permissions
+gb.userPermissions = user permissions
+gb.teamPermissions = team permissions
+gb.add = add
+gb.noPermission = DELETE THIS PERMISSION
+gb.excludePermission = {0} (exclude)
+gb.viewPermission = {0} (view)
+gb.clonePermission = {0} (clone)
+gb.pushPermission = {0} (push)
+gb.createPermission = {0} (push, ref creation)
+gb.deletePermission = {0} (push, ref creation+deletion)
+gb.rewindPermission = {0} (push, ref creation+deletion+rewind)
+gb.permission = permission
+gb.regexPermission = this permission is set from regular expression \"{0}\"
+gb.accessDenied = access denied
+gb.busyCollectingGarbage = sorry, Gitblit is busy collecting garbage in {0}
+gb.gcPeriod = GC period
+gb.gcPeriodDescription = duration between garbage collections
+gb.gcThreshold = GC threshold
+gb.gcThresholdDescription = minimum total size of loose objects to trigger early garbage collection
+gb.ownerPermission = repository owner
+gb.administrator = admin
+gb.administratorPermission = Gitblit administrator
+gb.team = team
+gb.teamPermission = permission set by \"{0}\" team membership
+gb.missing = missing!
+gb.missingPermission = the repository for this permission is missing!
+gb.mutable = mutable
+gb.specified = specified
+gb.effective = effective
+gb.organizationalUnit = organizational unit
+gb.organization = organization
+gb.locality = locality
+gb.stateProvince = state or province
+gb.countryCode = country code
+gb.properties = properties
+gb.issued = issued
+gb.expires = expires
+gb.expired = expired
+gb.expiring = expiring
+gb.revoked = revoked
+gb.serialNumber = serial number
+gb.certificates = certificates
+gb.newCertificate = new certificate
+gb.revokeCertificate = revoke certificate
+gb.sendEmail = send email
+gb.passwordHint = password hint
+gb.ok = ok
+gb.invalidExpirationDate = invalid expiration date!
+gb.passwordHintRequired = password hint required!
+gb.viewCertificate = view certificate
+gb.subject = subject
+gb.issuer = issuer
+gb.validFrom = valid from
+gb.validUntil = valid until
+gb.publicKey = public key
+gb.signatureAlgorithm = signature algorithm
+gb.sha1FingerPrint = SHA-1 Fingerprint
+gb.md5FingerPrint = MD5 Fingerprint
+gb.reason = reason
+gb.revokeCertificateReason = Please select a reason for certificate revocation
+gb.unspecified = unspecified
+gb.keyCompromise = key compromise
+gb.caCompromise = CA compromise
+gb.affiliationChanged = affiliation changed
+gb.superseded = superseded
+gb.cessationOfOperation = cessation of operation
+gb.privilegeWithdrawn = privilege withdrawn
+gb.time.inMinutes = in {0} mins
+gb.time.inHours = in {0} hours
+gb.time.inDays = in {0} days
+gb.hostname = hostname
+gb.hostnameRequired = Please enter a hostname
+gb.newSSLCertificate = new server SSL certificate
+gb.newCertificateDefaults = new certificate defaults
+gb.duration = duration
+gb.certificateRevoked = Certificate {0,number,0} has been revoked
+gb.clientCertificateGenerated = Successfully generated new client certificate for {0}
+gb.sslCertificateGenerated = Successfully generated new server SSL certificate for {0}
+gb.newClientCertificateMessage = NOTE:\nThe 'password' is not the user's password, it is the password to protect the user's keystore.  This password is not saved so you must also enter a 'hint' which will be included in the user's README instructions.
+gb.certificate = certificate
+gb.emailCertificateBundle = email client certificate bundle
+gb.pleaseGenerateClientCertificate = Please generate a client certificate for {0}
+gb.clientCertificateBundleSent = Client certificate bundle for {0} sent
+gb.enterKeystorePassword = Please enter the Gitblit keystore password
+gb.warning = warning
+gb.jceWarning = Your Java Runtime Environment does not have the \"JCE Unlimited Strength Jurisdiction Policy\" files.\nThis will limit the length of passwords you may use to encrypt your keystores to 7 characters.\nThese policy files are an optional download from Oracle.\n\nWould you like to continue and generate the certificate infrastructure anyway?\n\nAnswering No will direct your browser to Oracle's download page so that you may download the policy files.
+gb.maxActivityCommits = max activity commits
+gb.maxActivityCommitsDescription = maximum number of commits to contribute to the Activity page
+gb.noMaximum = no maximum
+gb.attributes = attributes
+gb.serveCertificate = serve https with this certificate
+gb.sslCertificateGeneratedRestart = Successfully generated new server SSL certificate for {0}.\nYou must restart Gitblit to use the new certificate.\n\nIf you are launching with the '--alias' parameter you will have to set that to ''--alias {0}''.
+gb.validity = validity
+gb.siteName = site name
+gb.siteNameDescription = short, descriptive name of your server 
+gb.excludeFromActivity = exclude from activity page
+gb.isSparkleshared = repository is Sparkleshared
+gb.owners = owners