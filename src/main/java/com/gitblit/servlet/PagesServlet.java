--- conflicted
+++ resolved
@@ -1,4 +1,3 @@
-<<<<<<< HEAD
 /*
  * Copyright 2012 gitblit.com.
  *
@@ -98,110 +97,6 @@
 	}
 
 	@Override
-	protected void streamFromRepo(HttpServletResponse response, Repository repository,
-			RevCommit commit, String requestedPath) throws IOException {
-
-		response.setDateHeader("Last-Modified", JGitUtils.getCommitDate(commit).getTime());
-		response.setHeader("Cache-Control", "public, max-age=3600, must-revalidate");
-
-		super.streamFromRepo(response, repository, commit, requestedPath);
-	}
-
-	@Override
-	protected void sendContent(HttpServletResponse response, Date date, InputStream is) throws ServletException, IOException {
-		response.setDateHeader("Last-Modified", date.getTime());
-		response.setHeader("Cache-Control", "public, max-age=3600, must-revalidate");
-
-		super.sendContent(response, date, is);
-	}
-}
-=======
-/*
- * Copyright 2012 gitblit.com.
- *
- * Licensed under the Apache License, Version 2.0 (the "License");
- * you may not use this file except in compliance with the License.
- * You may obtain a copy of the License at
- *
- *     http://www.apache.org/licenses/LICENSE-2.0
- *
- * Unless required by applicable law or agreed to in writing, software
- * distributed under the License is distributed on an "AS IS" BASIS,
- * WITHOUT WARRANTIES OR CONDITIONS OF ANY KIND, either express or implied.
- * See the License for the specific language governing permissions and
- * limitations under the License.
- */
-package com.gitblit.servlet;
-
-import java.io.IOException;
-import java.io.InputStream;
-import java.util.Date;
-
-import javax.servlet.ServletException;
-import javax.servlet.http.HttpServletRequest;
-import javax.servlet.http.HttpServletResponse;
-
-import org.eclipse.jgit.lib.Repository;
-import org.eclipse.jgit.revwalk.RevCommit;
-
-import com.gitblit.Constants;
-import com.gitblit.utils.JGitUtils;
-
-/**
- * Serves the content of a gh-pages branch.
- *
- * @author James Moger
- *
- */
-public class PagesServlet extends RawServlet {
-
-	private static final long serialVersionUID = 1L;
-
-
-	/**
-	 * Returns an url to this servlet for the specified parameters.
-	 *
-	 * @param baseURL
-	 * @param repository
-	 * @param path
-	 * @return an url
-	 */
-	public static String asLink(String baseURL, String repository, String path) {
-		if (baseURL.length() > 0 && baseURL.charAt(baseURL.length() - 1) == '/') {
-			baseURL = baseURL.substring(0, baseURL.length() - 1);
-		}
-		return baseURL + Constants.PAGES + repository + "/" + (path == null ? "" : ("/" + path));
-	}
-
-	@Override
-	protected String getBranch(String repository, HttpServletRequest request) {
-		return "gh-pages";
-	}
-
-	@Override
-	protected String getPath(String repository, String branch, HttpServletRequest request) {
-		String pi = request.getPathInfo().substring(1);
-		if (pi.equals(repository)) {
-			return "";
-		}
-		String path = pi.substring(pi.indexOf(repository) + repository.length() + 1);
-		if (path.endsWith("/")) {
-			path = path.substring(0, path.length() - 1);
-		}
-		return path;
-	}
-
-	@Override
-	protected boolean renderIndex() {
-		return true;
-	}
-
-	@Override
-	protected void setContentType(HttpServletResponse response, String contentType) {
-		response.setContentType(contentType);;
-	}
-
-	@Override
 	protected boolean streamFromRepo(HttpServletRequest request, HttpServletResponse response, Repository repository,
 			RevCommit commit, String requestedPath) throws IOException {
 
@@ -218,5 +113,4 @@
 
 		super.sendContent(response, date, is);
 	}
-}
->>>>>>> 846ee532
+}